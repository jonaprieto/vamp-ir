use pest::iterators::Pair;
use std::fmt;
use std::fmt::Write;
use crate::typecheck::Type;
use crate::pest::Parser;
use bincode::{Encode, Decode};
use std::collections::{HashMap, HashSet};
use crate::transform::VarGen;
#[derive(Parser)]
#[grammar = "vampir.pest"]
pub struct VampirParser;

<<<<<<< HEAD
#[derive(Debug, Clone, Encode, Decode)]
pub struct Module {
    pub defs: Vec<Definition>,
    pub exprs: Vec<TExpr>,
}

impl Module {
    pub fn parse(unparsed_file: &str) -> Result<Self, pest::error::Error<Rule>> {
        let mut pairs = VampirParser::parse(Rule::moduleItems, &unparsed_file)?;
        let mut defs = vec![];
        let mut exprs = vec![];
        while let Some(pair) = pairs.next() {
            match pair.as_rule() {
                Rule::expr => {
                    let expr = TExpr::parse(pair).expect("expected expression");
                    exprs.push(expr);
                },
                Rule::definition => {
                    let definition = Definition::parse(pair).expect("expected definition");
                    defs.push(definition);
                },
                Rule::EOI => return Ok(Self {
                    defs,
                    exprs,
                }),
                _ => unreachable!("module item should either be expression, definition, or EOI")
            }
        }
        unreachable!("EOI should have been encountered")
    }
}

impl Default for Module {
    fn default() -> Self {
        Self { defs: vec![], exprs: vec![] }
    }
}

impl fmt::Display for Module {
    fn fmt(&self, f: &mut fmt::Formatter<'_>) -> fmt::Result {
        for def in &self.defs {
            writeln!(f, "{};", def)?;
        }
        for expr in &self.exprs {
            writeln!(f, "{};", expr)?;
        }
        Ok(())
    }
}

#[derive(Debug, Clone, Encode, Decode)]
pub struct Definition(pub LetBinding);

impl Definition {
    pub fn parse(pair: Pair<Rule>) -> Option<Self> {
        if pair.as_rule() != Rule::definition { return None }
        let mut pairs = pair.into_inner();
        let pair = pairs.next().expect("definition should have a single let binding");
        let binding = LetBinding::parse(pair).expect("definition should contain single binding");
        Some(Self(binding))
    }
}

impl fmt::Display for Definition {
    fn fmt(&self, f: &mut fmt::Formatter<'_>) -> fmt::Result {
        if let Expr::Function(Function(params, body)) = &self.0.1.v {
            write!(f, "def {}", self.0.0)?;
            for param in params {
                write!(f, " {}", param)?;
            }
            let mut body_str = String::new();
            write!(body_str, "{}", body)?;
            if body_str.contains("\n") {
                body_str = body_str.replace("\n", "\n    ");
                write!(f, " =\n    {}", body_str)?
            } else {
                write!(f, " = {}", body_str)?
            }
        } else {
            let mut val_str = String::new();
            write!(val_str, "{}", self.0.1)?;
            if val_str.contains("\n") {
                val_str = val_str.replace("\n", "\n    ");
                write!(f, "def {} =\n    {}", self.0.0, val_str)?
            } else {
                write!(f, "def {} = {}", self.0.0, val_str)?
            }
        }
        Ok(())
    }
}

#[derive(Debug, Clone, Encode, Decode)]
pub struct LetBinding(pub Pattern, pub Box<TExpr>);

impl LetBinding {
    pub fn parse(pair: Pair<Rule>) -> Option<Self> {
        if pair.as_rule() != Rule::letBinding { return None }
        let mut pairs = pair.into_inner();
        let pair = pairs.next_back().expect("let binding should not be empty");
        let expr = TExpr::parse(pair).expect("expression should end with expression");
        let pair = pairs.next().expect("let binding should have at least two parts");
        match pair.as_rule() {
            Rule::valueName => {
                let name = Variable::parse(pair).expect("expression should be value name");
                let mut pats = vec![];
                while let Some(pair) = pairs.next() {
                    let rhs = Pattern::parse(pair)
                        .expect("expected RHS to be a product");
                    pats.push(rhs);
                }
                let expr = Box::new(Expr::Function(Function(pats, Box::new(expr))).into());
                Some(Self(Pattern::Variable(name), expr))
            },
            Rule::pattern => {
                let pat = Pattern::parse(pair).expect("pattern should start with pattern");
                Some(Self(pat, Box::new(expr)))
            },
            _ => unreachable!("let binding is of unknown form")
        }
    }
}

impl fmt::Display for LetBinding {
    fn fmt(&self, f: &mut fmt::Formatter<'_>) -> fmt::Result {
        match &self.1.v {
            Expr::Function(fun) => {
                write!(f, "{}", self.0)?;
                for pat in &fun.0 {
                    write!(f, " {}", pat)?;
                }
                write!(f, " =")?;
                let mut body = String::new();
                write!(body, "{}", fun.1)?;
                if body.contains("\n") {
                    write!(f, "\n    {}", body.replace("\n", "\n    "))?;
                } else {
                    write!(f, " {}", body)?;
                }
            },
            _ => write!(f, "{} = {}", self.0, self.1)?,
        };
        Ok(())
    }
}

#[derive(Debug, Clone, Encode, Decode)]
pub enum Pattern {
    Unit,
    As(Box<Pattern>, Variable),
    Product(Box<Pattern>, Box<Pattern>),
    Variable(Variable),
    Constant(i32),
}

impl Pattern {
    pub fn parse(pair: Pair<Rule>) -> Option<Self> {
        if pair.as_rule() != Rule::pattern { return None }
        let mut pairs = pair.into_inner();
        let pair = pairs.next().expect("pattern should not be empty");
        let mut pat =
            Self::parse_pat1(pair).expect("pattern should start with pattern");
        while let Some(pair) = pairs.next() {
            let name = Variable::parse(pair).expect("expected pattern name");
            pat = Self::As(Box::new(pat), name);
        }
        Some(pat)
    }

    pub fn parse_pat1(pair: Pair<Rule>) -> Option<Self> {
        if pair.as_rule() != Rule::pattern1 { return None }
        let mut pairs = pair.into_inner();
        let pair = pairs.next_back().expect("pattern should not be empty");
        let mut pats =
            Self::parse_pat2(pair).expect("expression should start with product");
        while let Some(pair) = pairs.next_back() {
            let rhs = Self::parse_pat2(pair)
                .expect("expected RHS to be a product");
            pats = Self::Product(Box::new(rhs), Box::new(pats));
        }
        Some(pats)
    }

    pub fn parse_pat2(pair: Pair<Rule>) -> Option<Self> {
        if pair.as_rule() != Rule::pattern2 { return None }
        let mut pairs = pair.into_inner();
        let pair = pairs.next_back().expect("expression should not be empty");
        match pair.as_rule() {
            Rule::constant if pair.as_str().starts_with("(") => {
                Some(Self::Unit)
            },
            Rule::constant => {
                let value = pair.as_str().parse().ok().expect("constant should be an integer");
                Some(Self::Constant(value))
            },
            Rule::valueName => {
                let name = Variable::parse(pair).expect("pattern should be value name");
                Some(Self::Variable(name))
            },
            Rule::pattern => Self::parse(pair),
            _ => unreachable!("pattern is of unknown form")
        }
    }

    pub fn to_expr(&self) -> TExpr {
        match self {
            Self::Unit => Expr::Unit.into(),
            Self::Constant(val) => Expr::Constant(*val).into(),
            Self::Variable(var) => Expr::Variable(var.clone()).into(),
            Self::As(pat, _name) => pat.to_expr(),
            Self::Product(pat1, pat2) => {
                Expr::Product(
                    Box::new(pat1.to_expr()),
                    Box::new(pat2.to_expr()),
                ).into()
            }
        }
    }

    pub fn to_typed_expr(&self, typ: Type) -> TExpr {
        match (self, typ) {
            (Self::Unit, Type::Unit | Type::Variable(_)) =>
                TExpr { v: Expr::Unit, t: Some(Type::Unit) },
            (Self::Constant(val), Type::Int | Type::Variable(_)) =>
                TExpr { v: Expr::Constant(*val), t: Some(Type::Int) },
            (Self::Variable(var), typ) =>
                TExpr { v:Expr::Variable(var.clone()), t: Some(typ) },
            (Self::As(pat, _name), typ) => pat.to_typed_expr(typ),
            (Self::Product(pat1, pat2), Type::Product(typ1, typ2)) =>
            {
                let expr1 = Box::new(pat1.to_typed_expr(*typ1.clone()));
                let expr2 = Box::new(pat2.to_typed_expr(*typ2.clone()));
                TExpr {
                    v: Expr::Product(expr1, expr2),
                    t: Some(Type::Product(typ1, typ2)),
                }
            },
            (_, typ) => panic!("expression {} cannot have the type {}", self, typ),
        }
    }
}

impl fmt::Display for Pattern {
    fn fmt(&self, f: &mut fmt::Formatter<'_>) -> fmt::Result {
        match self {
            Self::Unit => write!(f, "()")?,
            Self::As(pat, name) => write!(f, "{} as {}", pat, name)?,
            Self::Product(pat1, pat2) =>
                write!(f, "({}, {})", pat1, pat2)?,
            Self::Variable(var) => write!(f, "{}", var)?,
            Self::Constant(val) => write!(f, "{}", val)?,
        }
        Ok(())
    }
}

#[derive(Debug, Clone, Encode, Decode)]
pub struct TExpr {
    pub v: Expr,
    pub t: Option<Type>,
}

#[derive(Debug, Clone, Encode, Decode)]
pub enum Expr {
    Unit,
    Sequence(Vec<TExpr>),
    Product(Box<TExpr>, Box<TExpr>),
    Infix(InfixOp, Box<TExpr>, Box<TExpr>),
    Negate(Box<TExpr>),
    Application(Box<TExpr>, Box<TExpr>),
    Constant(i32),
    Variable(Variable),
    Function(Function),
    Intrinsic(Intrinsic),
    LetBinding(LetBinding, Box<TExpr>),
    Match(Match),
}

impl TExpr {
    pub fn parse(pair: Pair<Rule>) -> Option<Self> {
        if pair.as_rule() != Rule::expr { return None }
        let string = pair.as_str();
        let mut pairs = pair.into_inner();
        if string.starts_with("fun") {
            let pair = pairs.next().expect("expression should not be empty");
            Function::parse(pair).map(|x| Expr::Function(x).into())
        } else if string.starts_with("def") {
            let pair = pairs.next().expect("body expression should be prefixed by binding");
            let binding = LetBinding::parse(pair).expect("expression should start with binding");
            let mut body = vec![];
            while let Some(pair) = pairs.next() {
                body.push(Self::parse(pair).expect("expression should end with expression"));
            }
            if body.is_empty() { panic!("expression should not be empty") }
            Some(Expr::LetBinding(binding, Box::new(Expr::Sequence(body).into())).into())
        } else {
            let pair = pairs.next().expect("expression should not be empty");
            Self::parse_expr1(pair)
        }
    }
    
    pub fn parse_expr1(pair: Pair<Rule>) -> Option<Self> {
        if pair.as_rule() != Rule::expr1 { return None }
        let mut pairs = pair.into_inner();
        let pair = pairs.next().expect("expression should not be empty");
        let mut exprs =
            vec![Self::parse_expr2(pair).expect("expression should start with product")];
        while let Some(pair) = pairs.next() {
            let rhs = Self::parse_expr2(pair)
                .expect("expected RHS to be a product");
            exprs.push(rhs);
            
        }
        Some(if exprs.len() == 1 { exprs[0].clone() } else { Expr::Sequence(exprs).into() })
    }

    pub fn parse_expr2(pair: Pair<Rule>) -> Option<Self> {
        if pair.as_rule() != Rule::expr2 { return None }
        let mut pairs = pair.into_inner();
        let pair = pairs.next_back().expect("expression should not be empty");
        let mut exprs =
            Self::parse_expr3(pair).expect("expression should start with product");
        while let Some(pair) = pairs.next_back() {
            let rhs = Self::parse_expr3(pair)
                .expect("expected RHS to be a product");
            exprs = Expr::Product(Box::new(rhs), Box::new(exprs)).into();
        }
        Some(exprs)
    }

    pub fn parse_expr3(pair: Pair<Rule>) -> Option<Self> {
        if pair.as_rule() != Rule::expr3 { return None }
        let mut pairs = pair.into_inner();
        let pair = pairs.next().expect("expression should not be empty");
        let mut expr =
            Self::parse_expr4(pair).expect("expression should start with product");
        while let Some(pair) = pairs.next() {
            let op = InfixOp::parse(pair).expect("expected arithmetic operator");
            let rhs_pair = pairs.next().expect("expected RHS product");
            let rhs = Self::parse_expr4(rhs_pair)
                .expect("expected RHS to be a product");
            expr = Expr::Infix(op, Box::new(expr), Box::new(rhs)).into();
        }
        Some(expr)
    }

    pub fn parse_expr4(pair: Pair<Rule>) -> Option<Self> {
        if pair.as_rule() != Rule::expr4 { return None }
        let mut pairs = pair.into_inner();
        let pair = pairs.next().expect("expression should not be empty");
        let mut expr =
            Self::parse_expr5(pair).expect("expression should start with product");
        while let Some(pair) = pairs.next() {
            let op = InfixOp::parse(pair).expect("expected arithmetic operator");
            let rhs_pair = pairs.next().expect("expected RHS product");
            let rhs = Self::parse_expr5(rhs_pair)
                .expect("expected RHS to be a product");
            expr = Expr::Infix(op, Box::new(expr), Box::new(rhs)).into();
        }
        Some(expr)
    }

    pub fn parse_expr5(pair: Pair<Rule>) -> Option<Self> {
        if pair.as_rule() != Rule::expr5 { return None }
        let mut pairs = pair.into_inner();
        let pair = pairs.next().expect("expression should not be empty");
        let mut expr =
            Self::parse_expr6(pair).expect("expression should start with product");
        while let Some(pair) = pairs.next() {
            let op = InfixOp::parse(pair).expect("expected arithmetic operator");
            let rhs_pair = pairs.next().expect("expected RHS product");
            let rhs = Self::parse_expr6(rhs_pair)
                .expect("expected RHS to be a product");
            expr = Expr::Infix(op, Box::new(expr), Box::new(rhs)).into();
        }
        Some(expr)
    }

    pub fn parse_expr6(pair: Pair<Rule>) -> Option<Self> {
        if pair.as_rule() != Rule::expr6 { return None }
        let mut pairs = pair.into_inner();
        let pair = pairs.next_back().expect("expression should not be empty");
        let mut expr =
            Self::parse_expr7(pair).expect("expression should start with product");
        while let Some(pair) = pairs.next_back() {
            let op = InfixOp::parse(pair).expect("expected arithmetic operator");
            let lhs_pair = pairs.next_back().expect("expected RHS product");
            let lhs = Self::parse_expr7(lhs_pair)
                .expect("expected RHS to be a product");
            expr = Expr::Infix(op, Box::new(lhs), Box::new(expr)).into();
        }
        Some(expr)
    }

    pub fn parse_expr7(pair: Pair<Rule>) -> Option<Self> {
        if pair.as_rule() != Rule::expr7 { return None }
        let mut pairs = pair.into_inner();
        let pair = pairs.next_back().expect("expression should not be empty");
        let mut expr =
            Self::parse_expr8(pair).expect("expression should start with product");
        while let Some(pair) = pairs.next_back() {
            if pair.as_rule() == Rule::negate {
                expr = Expr::Negate(Box::new(expr)).into();
            } else {
                unreachable!("only negative signs should occur here");
            }
        }
        Some(expr)
    }

    pub fn parse_expr8(pair: Pair<Rule>) -> Option<Self> {
        if pair.as_rule() != Rule::expr8 { return None }
        let mut pairs = pair.into_inner();
        let pair = pairs.next().expect("expression should not be empty");
        let mut expr =
            Self::parse_expr9(pair).expect("expression should start with product");
        while let Some(pair) = pairs.next() {
            let rhs = Self::parse_expr9(pair)
                .expect("expected RHS to be a product");
            expr = Expr::Application(Box::new(expr), Box::new(rhs)).into();
        }
        Some(expr)
    }

    pub fn parse_expr9(pair: Pair<Rule>) -> Option<Self> {
        if pair.as_rule() != Rule::expr9 { return None }
        let string = pair.as_str();
        let mut pairs = pair.into_inner();
        let pair = pairs.next_back().expect("expression should not be empty");
        if pair.as_rule() == Rule::constant && string.starts_with("(") {
            Some(Expr::Unit.into())
        } else if pair.as_rule() == Rule::constant {
            let value = pair.as_str().parse().ok().expect("constant should be an integer");
            Some(Expr::Constant(value).into())
        } else if pair.as_rule() == Rule::valueName {
            let name = Variable::parse(pair).expect("expression should be value name");
            Some(Expr::Variable(name).into())
        } else if string.starts_with("(") || string.starts_with("fun") ||
        string.starts_with("def") {
            Self::parse(pair)
        } else {
            unreachable!("expression is of unknown form")
        }
    }
}

impl fmt::Display for TExpr {
    fn fmt(&self, f: &mut fmt::Formatter<'_>) -> fmt::Result {
        match &self.v {
            Expr::Unit => write!(f, "()")?,
            Expr::Sequence(exprs) => {
                if exprs.len() > 1 {
                    write!(f, "{{")?;
                }
                let mut iter = exprs.iter();
                let expr = iter.next()
                    .expect("sequence should contain at least one expression");
                write!(f, "{}", expr)?;
                while let Some(expr) = iter.next() {
                    write!(f, ";\n{}", expr)?;
                }
                if exprs.len() > 1 {
                    write!(f, "}}")?;
                }
            },
            Expr::Product(expr1, expr2) =>
                write!(f, "({}, {})", expr1, expr2)?,
            Expr::Infix(op, expr1, expr2) =>
                write!(f, "({}{}{})", expr1, op, expr2)?,
            Expr::Negate(expr) => write!(f, "-{}", expr)?,
            Expr::Application(expr1, expr2) => write!(f, "{} {}", expr1, expr2)?,
            Expr::Constant(val) => write!(f, "{}", val)?,
            Expr::Variable(var) => write!(f, "{}", var)?,
            Expr::Function(fun) => write!(f, "{}", fun)?,
            Expr::Intrinsic(intr) => write!(f, "{}", intr)?,
            Expr::LetBinding(binding, expr) => {
                if let Expr::Sequence(seq) = &expr.v {
                    write!(f, "def {}", binding)?;
                    for expr in seq {
                        write!(f, ";\n{}", expr)?;
                    }
                } else {
                    write!(f, "def {};\n{}", binding, expr)?;
                }
            },
            Expr::Match(matche) => write!(f, "{}", matche)?,
        }
        Ok(())
    }
}

impl From<Expr> for TExpr {
    fn from(v: Expr) -> TExpr {
        TExpr { v, t: None }
    }
}

#[derive(Debug, Clone, Encode, Decode)]
pub struct Match(pub Box<TExpr>, pub Vec<Pattern>, pub Vec<TExpr>);

impl fmt::Display for Match {
    fn fmt(&self, f: &mut fmt::Formatter<'_>) -> fmt::Result {
        writeln!(f, "match {} {{", self.0)?;
        for (pat, expr2) in self.1.iter().zip(self.2.iter()) {
            let mut body = String::new();
            writeln!(body, "{}", expr2)?;
            if body.contains('\n') {
                body = body.replace("\n", "\n    ");
                writeln!(f, "  {} => {{\n    {}}},", pat, body)?;
            } else {
                writeln!(f, "  {} => {},", pat, expr2)?;
            }
        }
        writeln!(f, "}}")?;
        Ok(())
    }
}

#[derive(Debug, Clone, Copy, Encode, Decode)]
pub enum InfixOp {
    Divide,
    Multiply,
    Add,
    Subtract,
    Equal,
    Exponentiate,
    IntDivide,
    Modulo,
}

impl InfixOp {
    pub fn parse(pair: Pair<Rule>) -> Option<Self> {
        if pair.as_rule() != Rule::infixOp { return None }
        match pair.as_span().as_str() {
            "=" => Some(Self::Equal),
            "/" => Some(Self::Divide),
            "*" => Some(Self::Multiply),
            "+" => Some(Self::Add),
            "-" => Some(Self::Subtract),
            "^" => Some(Self::Exponentiate),
            // IntDivide and Modulo purposefully not included in the source
            // language due to their inefficiency
            _ => unreachable!("Encountered unknown infix operator")
        }
    }
}

impl fmt::Display for InfixOp {
    fn fmt(&self, f: &mut fmt::Formatter<'_>) -> fmt::Result {
        match self {
            Self::Divide => write!(f, "/"),
            Self::Multiply => write!(f, "*"),
            Self::Add => write!(f, "+"),
            Self::Subtract => write!(f, "-"),
            Self::Equal => write!(f, "="),
            Self::Exponentiate => write!(f, "^"),
            Self::IntDivide => write!(f, "//"),
            Self::Modulo => write!(f, " mod "),
        }
    }
}

pub type VariableId = u32;

#[derive(Clone, Debug, Encode, Decode)]
pub struct Variable {
    pub name: Option<String>,
    pub id: VariableId,
}

impl Variable {
    pub fn new(id: VariableId) -> Self {
        Self { id, name: None }
    }
    
    pub fn parse(pair: Pair<Rule>) -> Option<Self> {
        if pair.as_rule() != Rule::valueName { return None }
        Some(Self{name: Some(pair.as_str().to_string()), id: 0 })
    }
}

impl fmt::Display for Variable {
    fn fmt(&self, f: &mut fmt::Formatter<'_>) -> fmt::Result {
        if let Some(name) = &self.name {
            write!(f, "{}", name)?;
        }
        write!(f, "[{}]", self.id)?;
        Ok(())
    }
}

#[derive(Debug, Clone, Encode, Decode)]
pub struct Function(pub Vec<Pattern>, pub Box<TExpr>);

impl Function {
    pub fn parse(pair: Pair<Rule>) -> Option<Self> {
        if pair.as_rule() != Rule::function { return None }
        let mut pairs = pair.into_inner();
        let pair = pairs.next_back().expect("function should not be empty");
        let body = TExpr::parse(pair).expect("function should end with expression");
        let mut params = vec![];
        while let Some(pair) = pairs.next() {
            let param =
                Pattern::parse(pair).expect("all prefixes to function should be patterns");
            params.push(param);
        }
        Some(Self(params, Box::new(body)))
    }
}

impl fmt::Display for Function {
    fn fmt(&self, f: &mut fmt::Formatter<'_>) -> fmt::Result {
        write!(f, "fun {}", self.0[0])?;
        for pat in &self.0[1..] {
            write!(f, " {}", pat)?;
        }

        let mut body = String::new();
        write!(body, "{}", self.1)?;
        if body.contains("\n") {
            body = body.replace("\n", "\n    ");
            write!(f, " ->\n    {}", body)?
        } else {
            write!(f, " -> {}", body)?
        }
        Ok(())
    }
}

/* The underlying function that expands an intrinsic call. */
type IntrinsicImp = fn(
    &Vec<TExpr>,
    &HashMap<VariableId, TExpr>,
    &mut HashSet<VariableId>,
    &mut VarGen
) -> TExpr;

#[derive(Clone)]
pub struct Intrinsic {
    arity: usize,
    pub imp_typ: Type,
    imp: IntrinsicImp,
    pub args: Vec<TExpr>,
}

impl bincode::Encode for Intrinsic {
    fn encode<E: bincode::enc::Encoder>(
        &self,
        _encoder: &mut E,
    ) -> core::result::Result<(), bincode::error::EncodeError> {
        panic!("intrinsic functions cannot be encoded")
    }
}

impl bincode::Decode for Intrinsic {
    fn decode<D: bincode::de::Decoder>(
        _decoder: &mut D,
    ) -> core::result::Result<Self, bincode::error::DecodeError> {
        panic!("intrinsic functions cannot be decoded")
    }
}

impl fmt::Debug for Intrinsic {
    fn fmt(&self, f: &mut fmt::Formatter<'_>) -> fmt::Result {
        f.debug_struct("Intrinsic")
            .field("arity", &self.arity)
            .field("args", &self.args)
            .field("apply", &(self.imp as fn(_, _, _, _) -> _))
            .finish()
    }
}

impl fmt::Display for Intrinsic {
    fn fmt(&self, f: &mut fmt::Formatter<'_>) -> fmt::Result {
        write!(f, "{:p}", self.imp as fn(_, _, _, _) -> _)?;
        for arg in &self.args {
            write!(f, " {}", arg)?;
        }
        Ok(())
    }
}

impl Intrinsic {
    pub fn new(arity: usize, imp_typ: Type, imp: IntrinsicImp) -> Self {
        Self { arity, imp, imp_typ, args: vec![] }
    }
    
    pub fn apply(
        mut self,
        arg: TExpr,
        bindings: &HashMap<VariableId, TExpr>,
        prover_defs: &mut HashSet<VariableId>,
        gen: &mut VarGen
    ) -> TExpr {
        self.args.push(arg);
        if self.args.len() < self.arity {
            Expr::Intrinsic(self).into()
        } else if self.args.len() == self.arity {
            (self.imp)(&self.args, bindings, prover_defs, gen)
        } else {
            panic!("too many arguments applied to intrinsic function")
        }
    }
}
=======
use crate::circuit::Wire;

#[derive(Debug, Clone, PartialEq)]
pub struct Constant(pub i64);

#[derive(Debug, Clone, PartialEq)]
pub enum Node {
    Node(String, Box<Node>, Box<Node>),
    AliasInvocation(String, Vec<Wire>),
    Wire(String),
    Constant(i64),
}

#[derive(Debug, PartialEq)]
pub struct Definition {
    pub name: String,
    pub inputs: Vec<Node>,
    pub outputs: Option<Vec<Node>>,
    pub nodes: Vec<Node>,
}

#[derive(Debug, PartialEq)]
pub struct Vampir {
    pub definitions: Vec<Definition>,
    pub expressions: Vec<Node>,
}

// impl From<&str> for Wire {
//     fn from(item: &str) -> Self {
//         Self(String::from(item))
//     }
// }

impl fmt::Display for Constant {
    fn fmt(&self, f: &mut fmt::Formatter) -> fmt::Result {
        write!(f, "{}", self.0)
    }
}

// impl fmt::Display for Gate {
//     fn fmt(&self, f: &mut fmt::Formatter) -> fmt::Result {
//         match self {
//             (Box<Node>, Box<Node>) =>
//             Node::Gate(gate) => match gate.name.as_str() {
//                 "add" => {
//                     write!(
//                         f,
//                         "{} + {}",
//                         gate.inputs[0],
//                         gate.outputs.as_ref().unwrap()[0]
//                     )
//                 }
//                 "sub" => {
//                     write!(
//                         f,
//                         "{} - {}",
//                         gate.inputs[0],
//                         gate.outputs.as_ref().unwrap()[0]
//                     )
//                 }
//                 "mul" => {
//                     write!(
//                         f,
//                         "{}*{}",
//                         gate.inputs[0],
//                         gate.outputs.as_ref().unwrap()[0]
//                     )
//                 }
//                 "exp" => {
//                     write!(
//                         f,
//                         "{}^{}",
//                         gate.inputs[0],
//                         gate.outputs.as_ref().unwrap()[0],
//                     )
//                 }
//                 "eq" => {
//                     write!(
//                         f,
//                         "{} = {}",
//                         gate.inputs[0],
//                         gate.outputs.as_ref().unwrap()[0],
//                     )
//                 }
//                 _ => match &gate.outputs {
//                     Some(outputs) => {
//                         write!(f, "{}({} -> {})", gate.name, gate.inputs[0], outputs[0])
//                     }
//                     None => write!(f, "{}({})", gate.name, gate.inputs[0]),
//                 },
//             },
//             Node::Wire(wire) => write!(f, "{}", wire.0),
//         }
//     }
// }

// impl fmt::Display for Definition {
//     fn fmt(&self, f: &mut fmt::Formatter) -> fmt::Result {
//         let list_to_str = |v: &Vec<Node>| {
//             v.iter()
//                 .map(|n| format!("{}", n))
//                 .collect::<Vec<_>>()
//                 .join(" ")
//         };
//         let input_str = list_to_str(&self.inputs);
//         let output_str = match &self.outputs {
//             Some(outputs) => format!("-> {}", list_to_str(outputs)),
//             None => String::new(),
//         };
//         write!(
//             f,
//             "def {} {}{} {{\n\t{}\n}}",
//             self.name, input_str, output_str, self.nodes,
//         )
//     }
// }

// impl fmt::Display for Preamble {
//     fn fmt(&self, f: &mut fmt::Formatter) -> fmt::Result {
//         write!(
//             f,
//             "{}",
//             self.0
//                 .iter()
//                 .map(|def| format!("{}", def))
//                 .collect::<Vec<_>>()
//                 .join("\n\t\t")
//         )
//     }
// }
>>>>>>> 624abe31
<|MERGE_RESOLUTION|>--- conflicted
+++ resolved
@@ -10,7 +10,6 @@
 #[grammar = "vampir.pest"]
 pub struct VampirParser;
 
-<<<<<<< HEAD
 #[derive(Debug, Clone, Encode, Decode)]
 pub struct Module {
     pub defs: Vec<Definition>,
@@ -714,136 +713,4 @@
             panic!("too many arguments applied to intrinsic function")
         }
     }
-}
-=======
-use crate::circuit::Wire;
-
-#[derive(Debug, Clone, PartialEq)]
-pub struct Constant(pub i64);
-
-#[derive(Debug, Clone, PartialEq)]
-pub enum Node {
-    Node(String, Box<Node>, Box<Node>),
-    AliasInvocation(String, Vec<Wire>),
-    Wire(String),
-    Constant(i64),
-}
-
-#[derive(Debug, PartialEq)]
-pub struct Definition {
-    pub name: String,
-    pub inputs: Vec<Node>,
-    pub outputs: Option<Vec<Node>>,
-    pub nodes: Vec<Node>,
-}
-
-#[derive(Debug, PartialEq)]
-pub struct Vampir {
-    pub definitions: Vec<Definition>,
-    pub expressions: Vec<Node>,
-}
-
-// impl From<&str> for Wire {
-//     fn from(item: &str) -> Self {
-//         Self(String::from(item))
-//     }
-// }
-
-impl fmt::Display for Constant {
-    fn fmt(&self, f: &mut fmt::Formatter) -> fmt::Result {
-        write!(f, "{}", self.0)
-    }
-}
-
-// impl fmt::Display for Gate {
-//     fn fmt(&self, f: &mut fmt::Formatter) -> fmt::Result {
-//         match self {
-//             (Box<Node>, Box<Node>) =>
-//             Node::Gate(gate) => match gate.name.as_str() {
-//                 "add" => {
-//                     write!(
-//                         f,
-//                         "{} + {}",
-//                         gate.inputs[0],
-//                         gate.outputs.as_ref().unwrap()[0]
-//                     )
-//                 }
-//                 "sub" => {
-//                     write!(
-//                         f,
-//                         "{} - {}",
-//                         gate.inputs[0],
-//                         gate.outputs.as_ref().unwrap()[0]
-//                     )
-//                 }
-//                 "mul" => {
-//                     write!(
-//                         f,
-//                         "{}*{}",
-//                         gate.inputs[0],
-//                         gate.outputs.as_ref().unwrap()[0]
-//                     )
-//                 }
-//                 "exp" => {
-//                     write!(
-//                         f,
-//                         "{}^{}",
-//                         gate.inputs[0],
-//                         gate.outputs.as_ref().unwrap()[0],
-//                     )
-//                 }
-//                 "eq" => {
-//                     write!(
-//                         f,
-//                         "{} = {}",
-//                         gate.inputs[0],
-//                         gate.outputs.as_ref().unwrap()[0],
-//                     )
-//                 }
-//                 _ => match &gate.outputs {
-//                     Some(outputs) => {
-//                         write!(f, "{}({} -> {})", gate.name, gate.inputs[0], outputs[0])
-//                     }
-//                     None => write!(f, "{}({})", gate.name, gate.inputs[0]),
-//                 },
-//             },
-//             Node::Wire(wire) => write!(f, "{}", wire.0),
-//         }
-//     }
-// }
-
-// impl fmt::Display for Definition {
-//     fn fmt(&self, f: &mut fmt::Formatter) -> fmt::Result {
-//         let list_to_str = |v: &Vec<Node>| {
-//             v.iter()
-//                 .map(|n| format!("{}", n))
-//                 .collect::<Vec<_>>()
-//                 .join(" ")
-//         };
-//         let input_str = list_to_str(&self.inputs);
-//         let output_str = match &self.outputs {
-//             Some(outputs) => format!("-> {}", list_to_str(outputs)),
-//             None => String::new(),
-//         };
-//         write!(
-//             f,
-//             "def {} {}{} {{\n\t{}\n}}",
-//             self.name, input_str, output_str, self.nodes,
-//         )
-//     }
-// }
-
-// impl fmt::Display for Preamble {
-//     fn fmt(&self, f: &mut fmt::Formatter) -> fmt::Result {
-//         write!(
-//             f,
-//             "{}",
-//             self.0
-//                 .iter()
-//                 .map(|def| format!("{}", def))
-//                 .collect::<Vec<_>>()
-//                 .join("\n\t\t")
-//         )
-//     }
-// }
->>>>>>> 624abe31
+}