--- conflicted
+++ resolved
@@ -68,13 +68,8 @@
 
 /* Implements the subcommand that compiles a vamp-ir file into a Halo2 circuit.
  */
-<<<<<<< HEAD
 fn compile_halo2_cmd(Halo2Compile { source, output }: &Halo2Compile) -> Result<(), Error> {
-    println!("* Compiling constraints...");
-=======
-fn compile_halo2_cmd(Halo2Compile { source, output }: &Halo2Compile, config: &Config) {
     qprintln!(config, "* Compiling constraints...");
->>>>>>> 9a07984f
     let unparsed_file = fs::read_to_string(source).expect("cannot read file");
     let module = Module::parse(&unparsed_file).unwrap();
     let module_3ac = compile(module, &PrimeFieldOps::<Fp>::default(), config);
@@ -89,13 +84,9 @@
         .write(&mut circuit_file)
         .unwrap();
 
-<<<<<<< HEAD
-    println!("* Constraint compilation success!");
+    qprintln!(config, "* Constraint compilation success!");
 
     Ok(())
-=======
-    qprintln!(config, "* Constraint compilation success!");
->>>>>>> 9a07984f
 }
 
 /* Implements the subcommand that creates a proof from interactively entered
@@ -106,14 +97,8 @@
         output,
         inputs,
     }: &Halo2Prove,
-<<<<<<< HEAD
 ) -> Result<(), Error> {
-    println!("* Reading arithmetic circuit...");
-=======
-    config: &Config,
-) {
     qprintln!(config, "* Reading arithmetic circuit...");
->>>>>>> 9a07984f
     let mut circuit_file = File::open(circuit).expect("unable to load circuit file");
 
     let mut expected_path_to_inputs = circuit.clone();
@@ -158,21 +143,12 @@
     circuit.populate_variables(var_assignments);
 
     // Generating proving key
-<<<<<<< HEAD
-    println!("* Generating proving key...");
+    qprintln!(config, "* Generating proving key...");
     let (pk, _vk) = keygen(&circuit, &params)?;
-
-    // Start proving witnesses
-    println!("* Proving knowledge of witnesses...");
-    let proof = prover(circuit, &params, &pk)?;
-=======
-    qprintln!(config, "* Generating proving key...");
-    let (pk, _vk) = keygen(&circuit, &params);
 
     // Start proving witnesses
     qprintln!(config, "* Proving knowledge of witnesses...");
-    let proof = prover(circuit, &params, &pk);
->>>>>>> 9a07984f
+    let proof = prover(circuit, &params, &pk)?;
 
     // verifier(&params, &vk, &proof);
 
@@ -182,32 +158,18 @@
         .serialize(&mut proof_file)
         .expect("Proof serialization failed");
 
-<<<<<<< HEAD
-    println!("* Proof generation success!");
+    qprintln!(config, "* Proof generation success!");
     Ok(())
 }
 
 /* Implements the subcommand that verifies that a proof is correct. */
 fn verify_halo2_cmd(Halo2Verify { circuit, proof }: &Halo2Verify) -> Result<(), Error> {
-    println!("* Reading arithmetic circuit...");
-    let circuit_file = File::open(circuit).expect("unable to load circuit file");
-    let HaloCircuitData { params, circuit } = HaloCircuitData::read(&circuit_file).unwrap();
-
-    println!("* Generating verifying key...");
-    let vk = keygen_vk(&params, &circuit)?;
-=======
-    qprintln!(config, "* Proof generation success!");
-}
-
-/* Implements the subcommand that verifies that a proof is correct. */
-fn verify_halo2_cmd(Halo2Verify { circuit, proof }: &Halo2Verify, config: &Config) {
     qprintln!(config, "* Reading arithmetic circuit...");
     let circuit_file = File::open(circuit).expect("unable to load circuit file");
     let HaloCircuitData { params, circuit } = HaloCircuitData::read(&circuit_file).unwrap();
 
     qprintln!(config, "* Generating verifying key...");
-    let vk = keygen_vk(&params, &circuit).expect("keygen_vk should not fail");
->>>>>>> 9a07984f
+    let vk = keygen_vk(&params, &circuit)?;
 
     qprintln!(config, "* Reading zero-knowledge proof...");
     let mut proof_file = File::open(proof).expect("unable to load proof file");
@@ -217,23 +179,12 @@
     qprintln!(config, "* Verifying proof validity...");
     let verifier_result = verifier(&params, &vk, &proof);
 
-<<<<<<< HEAD
     if let Ok(()) = verifier_result {
-        println!("* Zero-knowledge proof is valid");
+        qprintln!(config, "* Zero-knowledge proof is valid");
         Ok(())
     } else {
-        println!("* Result from verifier: {:?}", verifier_result);
+        qprintln!(config, "* Result from verifier: {:?}", e);
         Err(Error::ProofVerificationFailure)
-=======
-    match verifier_result {
-        Ok(()) => {
-            qprintln!(config, "* Zero-knowledge proof is valid");
-        },
-        Err(e) => {
-            qprintln!(config, "* Result from verifier: {:?}", e);
-            process::exit(1); // Exit the process with a code of 1 if an error occurred
-        }
->>>>>>> 9a07984f
     }
 }
 
@@ -273,11 +224,7 @@
     }
 }
 
-<<<<<<< HEAD
-pub fn halo2(halo2_commands: &Halo2Commands) -> Result<(), Error> {
-=======
-pub fn halo2(halo2_commands: &Halo2Commands, config: &Config) {
->>>>>>> 9a07984f
+pub fn halo2(halo2_commands: &Halo2Commands, config: &Config) -> Result<(), Error> {
     match halo2_commands {
         Halo2Commands::Compile(args) => compile_halo2_cmd(args, &config),
         Halo2Commands::Prove(args) => prove_halo2_cmd(args, &config),
