use crate::ast::Module;
use crate::error::Error;
use crate::halo2::synth::{keygen, make_constant, prover, verifier, Halo2Module, PrimeFieldOps};
use crate::qprintln;
use crate::transform::compile;
use crate::util::{prompt_inputs, read_inputs_from_file, Config};

use halo2_proofs::pasta::{EqAffine, Fp};
use halo2_proofs::plonk::keygen_vk;
use halo2_proofs::poly::commitment::Params;

use ark_serialize::{CanonicalDeserialize, CanonicalSerialize};
use ark_serialize::{Read, SerializationError};
use std::io::Write;

use clap::{Args, Subcommand};

use bincode::error::{DecodeError, EncodeError};
use std::collections::HashMap;
use std::fs;
use std::fs::File;
use std::path::PathBuf;
use std::rc::Rc;
<<<<<<< HEAD
use ff::{PrimeField};
use std::process;
=======
>>>>>>> 0ae9272d

#[derive(Subcommand)]
pub enum Halo2Commands {
    /// Compiles a given source file to a circuit
    Compile(Halo2Compile),
    /// Proves knowledge of witnesses satisfying a circuit
    Prove(Halo2Prove),
    /// Verifies that a proof is a correct one
    Verify(Halo2Verify),
}

#[derive(Args)]
pub struct Halo2Compile {
    /// Path to source file to be compiled
    #[arg(short, long)]
    source: PathBuf,
    /// Path to which circuit is written
    #[arg(short, long)]
    output: PathBuf,
}

#[derive(Args)]
pub struct Halo2Prove {
    /// Path to circuit on which to construct proof[[bin]]
    #[arg(short, long)]
    circuit: PathBuf,
    /// Path to which the proof is written
    #[arg(short, long)]
    output: PathBuf,
    /// Path to prover's input file
    #[arg(short, long)]
    inputs: Option<PathBuf>,
}

#[derive(Args)]
pub struct Halo2Verify {
    /// Path to circuit on which to construct proof
    #[arg(short, long)]
    circuit: PathBuf,
    /// Path to the proof that is being verified
    #[arg(short, long)]
    proof: PathBuf,
}

/* Implements the subcommand that compiles a vamp-ir file into a Halo2 circuit.
 */
fn compile_halo2_cmd(
    Halo2Compile { source, output }: &Halo2Compile,
    config: &Config,
) -> Result<(), Error> {
    qprintln!(config, "* Compiling constraints...");
    let unparsed_file = fs::read_to_string(source).expect("cannot read file");
    let module = Module::parse(&unparsed_file).unwrap();
    let module_3ac = compile(module, &PrimeFieldOps::<Fp>::default(), config);

    qprintln!(config, "* Synthesizing arithmetic circuit...");
    let module_rc = Rc::new(module_3ac);
    let circuit = Halo2Module::<Fp>::new(module_rc);
    let params: Params<EqAffine> = Params::new(circuit.k);
    let mut circuit_file = File::create(output).expect("unable to create circuit file");
    HaloCircuitData { params, circuit }
        .write(&mut circuit_file)
        .unwrap();

    qprintln!(config, "* Constraint compilation success!");

    Ok(())
}

/* Implements the subcommand that creates a proof from interactively entered
 * inputs. */
fn prove_halo2_cmd(
    Halo2Prove {
        circuit,
        output,
        inputs,
    }: &Halo2Prove,
    config: &Config,
) -> Result<(), Error> {
    qprintln!(config, "* Reading arithmetic circuit...");
    let mut circuit_file = File::open(circuit).expect("unable to load circuit file");

    let mut expected_path_to_inputs = circuit.clone();
    expected_path_to_inputs.set_extension("inputs");

    let HaloCircuitData {
        params,
        mut circuit,
    } = HaloCircuitData::read(&mut circuit_file).unwrap();

    // Prompt for program inputs
    let var_assignments_ints = match inputs {
        Some(path_to_inputs) => {
            qprintln!(
                config,
                "* Reading inputs from file {}...",
                path_to_inputs.to_string_lossy()
            );
            read_inputs_from_file(&circuit.module, path_to_inputs)
        }
        None => {
            if expected_path_to_inputs.exists() {
                qprintln!(
                    config,
                    "* Reading inputs from file {}...",
                    expected_path_to_inputs.to_string_lossy()
                );
                read_inputs_from_file(&circuit.module, &expected_path_to_inputs)
            } else {
                qprintln!(config, "* Soliciting circuit witnesses...");
                prompt_inputs(&circuit.module)
            }
        }
    };

    let mut var_assignments = HashMap::new();
    for (k, v) in var_assignments_ints {
        var_assignments.insert(k, make_constant(v));
    }

    // Populate variable definitions
    circuit.populate_variables(var_assignments.clone());

    // Get public inputs Fp
    let binding = circuit.module.pubs
        .iter()
        .map(|inst| var_assignments[&inst.id])
        .collect::<Vec<Fp>>();
    let instances = binding.as_slice();

    // Generating proving key
    qprintln!(config, "* Generating proving key...");
    let (pk, _vk) = keygen(&circuit, &params)?;

    // Start proving witnesses
    qprintln!(config, "* Proving knowledge of witnesses...");
<<<<<<< HEAD
    let proof = prover(circuit, &params, &pk, instances);

    // Serilize Public Inputs
    // Convert Vec<Fp> to Vec<u8>
    let public_inputs: Vec<u8> = instances
        .iter()
        .flat_map(|fp| {
            let repr = fp.to_repr();
            repr.as_ref().to_vec()
        })
        .collect();
=======
    let proof = prover(circuit, &params, &pk)?;

    // verifier(&params, &vk, &proof);
>>>>>>> 0ae9272d

    qprintln!(config, "* Serializing proof to storage...");
    let mut proof_file = File::create(output).expect("unable to create proof file");
    ProofDataHalo2 { proof , public_inputs}
        .serialize(&mut proof_file)
        .expect("Proof serialization failed");
  
    qprintln!(config, "* Proof generation success!");
    Ok(())
}

/* Implements the subcommand that verifies that a proof is correct. */
fn verify_halo2_cmd(
    Halo2Verify { circuit, proof }: &Halo2Verify,
    config: &Config,
) -> Result<(), Error> {
    qprintln!(config, "* Reading arithmetic circuit...");
    let circuit_file = File::open(circuit).expect("unable to load circuit file");
    let HaloCircuitData { params, circuit } = HaloCircuitData::read(&circuit_file).unwrap();

    qprintln!(config, "* Generating verifying key...");
    let vk = keygen_vk(&params, &circuit)?;

    qprintln!(config, "* Reading zero-knowledge proof...");
    let mut proof_file = File::open(proof).expect("unable to load proof file");
    let ProofDataHalo2 { proof, public_inputs } = ProofDataHalo2::deserialize(&mut proof_file).unwrap();

    let instances_vec: Vec<Fp> = public_inputs
        .chunks(32)
        .map(|chunk| {
            let mut array = [0u8; 32];
            array.copy_from_slice(&chunk[..32]);
            Fp::from_repr(array).unwrap()
        })
        .collect();

    let instances: &[Fp] = instances_vec.as_slice();

    // Veryfing proof
    qprintln!(config, "* Verifying proof validity...");
    let verifier_result = verifier(&params, &vk, &proof, instances);

    if let Ok(()) = verifier_result {
        qprintln!(config, "* Zero-knowledge proof is valid");
        Ok(())
    } else {
        qprintln!(config, "* Result from verifier: {:?}", verifier_result);
        Err(Error::ProofVerificationFailure)
    }
}

#[derive(CanonicalSerialize, CanonicalDeserialize)]
struct ProofDataHalo2 {
    proof: Vec<u8>,
    public_inputs: Vec<u8>
}

/* Captures all the data required to use a Halo2 circuit. */
struct HaloCircuitData {
    params: Params<EqAffine>,
    circuit: Halo2Module<Fp>,
}

impl HaloCircuitData {
    fn read<R>(mut reader: R) -> Result<Self, DecodeError>
    where
        R: std::io::Read,
    {
        let params = Params::<EqAffine>::read(&mut reader)
            .map_err(|x| DecodeError::OtherString(x.to_string()))?;
        let circuit: Halo2Module<Fp> =
            bincode::decode_from_std_read(&mut reader, bincode::config::standard())?;
        Ok(Self { params, circuit })
    }

    fn write<W>(&self, mut writer: W) -> Result<(), EncodeError>
    where
        W: std::io::Write,
    {
        self.params
            .write(&mut writer)
            .expect("unable to create circuit file");
        bincode::encode_into_std_write(&self.circuit, &mut writer, bincode::config::standard())
            .expect("unable to create circuit file");
        Ok(())
    }
}

pub fn halo2(halo2_commands: &Halo2Commands, config: &Config) -> Result<(), Error> {
    match halo2_commands {
        Halo2Commands::Compile(args) => compile_halo2_cmd(args, &config),
        Halo2Commands::Prove(args) => prove_halo2_cmd(args, &config),
        Halo2Commands::Verify(args) => verify_halo2_cmd(args, &config),
    }
}<|MERGE_RESOLUTION|>--- conflicted
+++ resolved
@@ -21,11 +21,8 @@
 use std::fs::File;
 use std::path::PathBuf;
 use std::rc::Rc;
-<<<<<<< HEAD
 use ff::{PrimeField};
 use std::process;
-=======
->>>>>>> 0ae9272d
 
 #[derive(Subcommand)]
 pub enum Halo2Commands {
@@ -162,7 +159,6 @@
 
     // Start proving witnesses
     qprintln!(config, "* Proving knowledge of witnesses...");
-<<<<<<< HEAD
     let proof = prover(circuit, &params, &pk, instances);
 
     // Serilize Public Inputs
@@ -174,11 +170,6 @@
             repr.as_ref().to_vec()
         })
         .collect();
-=======
-    let proof = prover(circuit, &params, &pk)?;
-
-    // verifier(&params, &vk, &proof);
->>>>>>> 0ae9272d
 
     qprintln!(config, "* Serializing proof to storage...");
     let mut proof_file = File::create(output).expect("unable to create proof file");
