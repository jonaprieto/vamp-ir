--- conflicted
+++ resolved
@@ -40,12 +40,8 @@
     let cli = Cli::parse();
     let config = Config { quiet: cli.quiet };
 
-<<<<<<< HEAD
     let res = match &cli.backend {
-=======
-    match &cli.backend {
         Backend::Generate(generate_commands) => generate(generate_commands, &config),
->>>>>>> cd0eea1e
         Backend::Plonk(plonk_commands) => plonk(plonk_commands, &config),
         Backend::Halo2(halo2_commands) => halo2(halo2_commands, &config),
     };
