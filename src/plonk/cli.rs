--- conflicted
+++ resolved
@@ -1,14 +1,7 @@
-<<<<<<< HEAD
-use crate::plonk::synth::{PlonkModule, PrimeFieldOps, make_constant};
-use crate::ast::Module;
-use crate::transform::compile;
-use crate::utilities::util::{read_inputs_from_file, prompt_inputs};
-=======
 use crate::ast::Module;
 use crate::plonk::synth::{make_constant, PlonkModule, PrimeFieldOps};
 use crate::transform::compile;
 use crate::util::{prompt_inputs, read_inputs_from_file};
->>>>>>> 02cfd919
 
 use ark_bls12_381::{Bls12_381, Fr as BlsScalar};
 use ark_ec::PairingEngine;
@@ -131,15 +124,10 @@
 }
 
 impl PlonkCircuitData {
-<<<<<<< HEAD
-    pub fn read<R>(mut reader: R) -> Result<Self, DecodeError>
-    where R: std::io::Read {
-=======
     fn read<R>(mut reader: R) -> Result<Self, DecodeError>
     where
         R: std::io::Read,
     {
->>>>>>> 02cfd919
         let pk_p = ProverKey::<BlsScalar>::deserialize(&mut reader)
             .map_err(|x| DecodeError::OtherString(x.to_string()))?;
         let vk = <(VerifierKey<_, _>, Vec<usize>)>::deserialize(&mut reader)
@@ -149,18 +137,12 @@
         Ok(Self { pk_p, vk, circuit })
     }
 
-<<<<<<< HEAD
-    pub fn write<W>(&self, mut writer: W) -> Result<(), EncodeError>
-    where W: std::io::Write {
-        self.pk_p.serialize(&mut writer)
-=======
     fn write<W>(&self, mut writer: W) -> Result<(), EncodeError>
     where
         W: std::io::Write,
     {
         self.pk_p
             .serialize(&mut writer)
->>>>>>> 02cfd919
             .map_err(|x| EncodeError::OtherString(x.to_string()))?;
         self.vk
             .serialize(&mut writer)
