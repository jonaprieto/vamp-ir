use crate::ast::{Module, VariableId, TExpr, InfixOp, Pat, Expr};
use crate::transform::collect_module_variables;
use ark_ff::PrimeField;
use ark_ec::TEModelParameters;
use plonk_core::circuit::Circuit;
use plonk_core::constraint_system::StandardComposer;
use plonk_core::error::Error;
use plonk_core::proof_system::pi::PublicInputs;
use std::collections::{BTreeMap, HashMap};
use std::marker::PhantomData;
use num_bigint::{BigUint, BigInt};
use num_traits::Signed;
use crate::ast::Variable;

struct PrimeFieldBincode<T>(T) where T: PrimeField;

impl<T> bincode::Encode for PrimeFieldBincode<T> where T: PrimeField {
    fn encode<E: bincode::enc::Encoder>(
        &self,
        encoder: &mut E,
    ) -> core::result::Result<(), bincode::error::EncodeError> {
        let biguint: BigUint = self.0.into();
        biguint.to_u32_digits().encode(encoder)
    }
}

impl<T> bincode::Decode for PrimeFieldBincode<T> where T: PrimeField {
    fn decode<D: bincode::de::Decoder>(
        decoder: &mut D,
    ) -> core::result::Result<Self, bincode::error::DecodeError> {
        let digits = Vec::<u32>::decode(decoder)?;
        T::try_from(BigUint::new(digits))
            .map(Self)
            .map_err(|_| bincode::error::DecodeError::OtherString(
                "cannot convert from BigUint to PrimeField type".to_string()
            ))
    }
}

// Make field elements from signed values
<<<<<<< HEAD
fn make_constant<F: PrimeField>(c: i128) -> F {
    if c >= 0 {
        F::from(c as u128)
    } else {
        -F::from((-c) as u128)
=======
pub fn make_constant<F: PrimeField>(c: &BigInt) -> F {
    let magnitude = F::from(c.magnitude().clone());
    if c.is_positive() {
        magnitude
    } else {
        -magnitude
>>>>>>> ceedc413
    }
}

/* Evaluate the given expression sourcing any variables from the given maps. */
fn evaluate_expr<F>(
    expr: &TExpr,
    defs: &mut HashMap<VariableId, TExpr>,
    assigns: &mut HashMap<VariableId, F>,
) -> F where F: PrimeField {
    match &expr.v {
        Expr::Constant(c) => make_constant(c),
        Expr::Variable(v) => {
            if let Some(val) = assigns.get(&v.id) {
                // First look for existing variable assignment
                *val
            } else {
                // Otherwise compute variable from first principles
                let val = evaluate_expr(&defs[&v.id].clone(), defs, assigns);
                assigns.insert(v.id, val);
                val
            }
        },
        Expr::Negate(e) => -evaluate_expr(e, defs, assigns),
        Expr::Infix(InfixOp::Add, a, b) =>
            evaluate_expr(&a, defs, assigns) +
            evaluate_expr(&b, defs, assigns),
        Expr::Infix(InfixOp::Subtract, a, b) =>
            evaluate_expr(&a, defs, assigns) -
            evaluate_expr(&b, defs, assigns),
        Expr::Infix(InfixOp::Multiply, a, b) =>
            evaluate_expr(&a, defs, assigns) *
            evaluate_expr(&b, defs, assigns),
        Expr::Infix(InfixOp::Divide, a, b) =>
            evaluate_expr(&a, defs, assigns) /
            evaluate_expr(&b, defs, assigns),
        Expr::Infix(InfixOp::IntDivide, a, b) =>
            (Into::<BigUint>::into(evaluate_expr(&a, defs, assigns)) /
            Into::<BigUint>::into(evaluate_expr(&b, defs, assigns))).into(),
        Expr::Infix(InfixOp::Modulo, a, b) =>
            (Into::<BigUint>::into(evaluate_expr(&a, defs, assigns)) %
            Into::<BigUint>::into(evaluate_expr(&b, defs, assigns))).into(),
        _ => unreachable!("encountered unexpected expression: {}", expr),
    }
}

pub struct PlonkModule<F, P>
where
    F: PrimeField,
    P: TEModelParameters<BaseField = F>, {
    pub module: Module,
    variable_map: HashMap<VariableId, F>,
    phantom: PhantomData<P>,
}

impl<F, P> bincode::Encode for PlonkModule<F, P>
where
    F: PrimeField,
    P: TEModelParameters<BaseField = F> {
    fn encode<E: bincode::enc::Encoder>(
        &self,
        encoder: &mut E,
    ) -> core::result::Result<(), bincode::error::EncodeError> {
        let mut encoded_variable_map = HashMap::new();
        for (k, v) in self.variable_map.clone() {
            encoded_variable_map.insert(k, PrimeFieldBincode(v));
        }
        encoded_variable_map.encode(encoder)?;
        self.module.encode(encoder)?;
        Ok(())
    }
}

impl<F, P> bincode::Decode for PlonkModule<F, P> where
    F: PrimeField,
    P: TEModelParameters<BaseField = F>, {
    fn decode<D: bincode::de::Decoder>(
        decoder: &mut D,
    ) -> core::result::Result<Self, bincode::error::DecodeError> {
        let encoded_variable_map = HashMap::<VariableId, PrimeFieldBincode<F>>::decode(decoder)?;
        let mut variable_map = HashMap::new();
        for (k, v) in encoded_variable_map {
            variable_map.insert(k, v.0);
        }
        let module = Module::decode(decoder)?;
        Ok(PlonkModule { module, variable_map, phantom: PhantomData })
    }
}

impl<F, P> PlonkModule<F, P>
where
    F: PrimeField,
    P: TEModelParameters<BaseField = F>,
{
    /* Make new circuit with default assignments to all variables in module. */
    pub fn new(module: Module) -> PlonkModule<F, P> {
        let mut variables = HashMap::new();
        collect_module_variables(&module, &mut variables);
        let mut variable_map = HashMap::new();
        for variable in variables.keys() {
            variable_map.insert(*variable, F::default());
        }
        PlonkModule { module, variable_map, phantom: PhantomData }
    }

    /* Populate input and auxilliary variables from the given program inputs. */
    pub fn populate_variables(
        &mut self,
        mut field_assigns: HashMap<VariableId, F>,
    ) {
        // Get the definitions necessary to populate auxiliary variables
        let mut definitions = HashMap::new();
        for def in &self.module.defs {
            if let Pat::Variable(var) = &def.0.0.v {
                definitions.insert(var.id, *def.0.1.clone());
            }
        }
        // Start deriving witnesses
        for (var, value) in &mut self.variable_map {
            let var_expr = Expr::Variable(crate::ast::Variable::new(*var)).type_expr(None);
            *value = evaluate_expr(&var_expr, &mut definitions, &mut field_assigns);
        }
    }

    /* Annotate the given public inputs with the variable names contained in
     * this module. This function assumes that the public variables in this
     * module and the public inputs in the argument occur in the same order. */
    pub fn annotate_public_inputs(
        &self,
        intended_pi_pos: &Vec<usize>,
        pi: &PublicInputs<F>
    ) -> HashMap<VariableId, (Variable, F)> {
        // First map public input positions to values
        let mut pi_map = BTreeMap::new();
        for (pos, val) in pi.get_pos().zip(pi.get_vals()) {
            pi_map.insert(*pos, *val);
        }
        // Next, annotate the public inputs with this module's variables
        let mut annotated = HashMap::new();
        for (var, pos) in self.module.pubs.iter().zip(intended_pi_pos) {
            let val = pi_map.get(&pos).copied().unwrap_or(F::zero());
            annotated.insert(var.id, (var.clone(), val));
        }
        annotated
    }
}

impl<F, P> Circuit<F, P> for PlonkModule<F, P>
where
    F: PrimeField,
    P: TEModelParameters<BaseField = F>,
{
    const CIRCUIT_ID: [u8; 32] = [0xff; 32];

    fn gadget(
        &mut self,
        composer: &mut StandardComposer<F, P>,
    ) -> Result<(), Error> {
        let mut inputs = BTreeMap::new();
        for (var, field_elt) in &self.variable_map {
            inputs.insert(var, composer.add_input(*field_elt));
        }
        let zero = composer.zero_var();
        // It is assumed that the generated PublicInputs will share the same
        // order as this module's public variables
        for var in &self.module.pubs {
            composer.arithmetic_gate(|gate| {
                gate.witness(inputs[&var.id], zero, Some(zero))
                    .add(-F::one(), F::zero())
                    .pi(self.variable_map[&var.id])
            });
        }
        for expr in &self.module.exprs {
            if let Expr::Infix(InfixOp::Equal, lhs, rhs) = &expr.v {
                match (&lhs.v, &rhs.v) {
                    // Variables on the LHS
                    // v1 = v2
                    (
                        Expr::Variable(v1),
                        Expr::Variable(v2),
                    ) => {
                        composer.arithmetic_gate(|gate| {
                            gate.witness(inputs[&v1.id], inputs[&v2.id], Some(zero))
                                .add(F::one(), -F::one())
                        });
                    },
                    // v1 = c2
                    (
                        Expr::Variable(v1),
                        Expr::Constant(c2),
                    ) => {
                        composer.arithmetic_gate(|gate| {
                            gate.witness(inputs[&v1.id], zero, Some(zero))
                                .add(F::one(), F::zero())
                                .constant(make_constant(&-c2))
                        });
                    },
                    // v1 = -c2
                    (
                        Expr::Variable(v1),
                        Expr::Negate(e2),
                    ) if matches!(&e2.v, Expr::Constant(c2) if {
                        composer.arithmetic_gate(|gate| {
                            gate.witness(inputs[&v1.id], zero, Some(zero))
                                .add(F::one(), F::zero())
                                .constant(make_constant(c2))
                        });
                        true
                    }) => {},
                    // v1 = -v2
                    (
                        Expr::Variable(v1),
                        Expr::Negate(e2),
                    ) if matches!(&e2.v, Expr::Variable(v2) if {
                        composer.arithmetic_gate(|gate| {
                            gate.witness(inputs[&v1.id], inputs[&v2.id], Some(zero))
                                .add(F::one(), F::one())
                        });
                        true
                    }) => {},
                    // v1 = c2 + c3
                    (
                        Expr::Variable(v1),
                        Expr::Infix(InfixOp::Add, e2, e3),
                    ) if matches!((&e2.v, &e3.v), (
                        Expr::Constant(c2),
                        Expr::Constant(c3),
                    ) if {
                        composer.arithmetic_gate(|gate| {
                            gate.witness(inputs[&v1.id], zero, Some(zero))
                                .add(F::one(), F::zero())
                                .constant(make_constant(&(-c2-c3)))
                        });
                        true
                    }) => {},
                    // v1 = v2 + c3
                    (
                        Expr::Variable(v1),
                        Expr::Infix(InfixOp::Add, e2, e3),
                    ) if matches!((&e2.v, &e3.v), (
                        Expr::Variable(v2),
                        Expr::Constant(c3),
                    ) if {
                        composer.arithmetic_gate(|gate| {
                            gate.witness(inputs[&v1.id], inputs[&v2.id], Some(zero))
                                .add(F::one(), -F::one())
                                .constant(make_constant(&-c3))
                        });
                        true
                    }) => {},
                    // v1 = c2 + v3
                    (
                        Expr::Variable(v1),
                        Expr::Infix(InfixOp::Add, e2, e3),
                    ) if matches!((&e2.v, &e3.v), (
                        Expr::Constant(c2),
                        Expr::Variable(v3),
                    ) if {
                        composer.arithmetic_gate(|gate| {
                            gate.witness(inputs[&v1.id], inputs[&v3.id], Some(zero))
                                .add(F::one(), -F::one())
                                .constant(make_constant(&-c2))
                        });
                        true
                    }) => {},
                    // v1 = v2 + v3
                    (
                        Expr::Variable(v1),
                        Expr::Infix(InfixOp::Add, e2, e3),
                    ) if matches!((&e2.v, &e3.v), (
                        Expr::Variable(v2),
                        Expr::Variable(v3),
                    ) if {
                        composer.arithmetic_gate(|gate| {
                            gate.witness(inputs[&v1.id], inputs[&v2.id], Some(inputs[&v3.id]))
                                .add(F::one(), -F::one())
                                .out(-F::one())
                        });
                        true
                    }) => {},
                    // v1 = c2 - c3
                    (
                        Expr::Variable(v1),
                        Expr::Infix(InfixOp::Subtract, e2, e3),
                    ) if matches!((&e2.v, &e3.v), (
                        Expr::Constant(c2),
                        Expr::Constant(c3),
                    ) if {
                        composer.arithmetic_gate(|gate| {
                            gate.witness(inputs[&v1.id], zero, Some(zero))
                                .add(F::one(), F::zero())
                                .constant(make_constant(&(-c2+c3)))
                        });
                        true
                    }) => {},
                    // v1 = v2 - c3
                    (
                        Expr::Variable(v1),
                        Expr::Infix(InfixOp::Subtract, e2, e3),
                    ) if matches!((&e2.v, &e3.v), (
                        Expr::Variable(v2),
                        Expr::Constant(c3),
                    ) if {
                        composer.arithmetic_gate(|gate| {
                            gate.witness(inputs[&v1.id], inputs[&v2.id], Some(zero))
                                .add(F::one(), -F::one())
                                .constant(make_constant(c3))
                        });
                        true
                    }) => {},
                    // v1 = c2 - v3
                    (
                        Expr::Variable(v1),
                        Expr::Infix(InfixOp::Subtract, e2, e3),
                    ) if matches!((&e2.v, &e3.v), (
                        Expr::Constant(c2),
                        Expr::Variable(v3),
                    ) if {
                        composer.arithmetic_gate(|gate| {
                            gate.witness(inputs[&v1.id], inputs[&v3.id], Some(zero))
                                .add(F::one(), F::one())
                                .constant(make_constant(&-c2))
                        });
                        true
                    }) => {},
                    // v1 = v2 - v3
                    (
                        Expr::Variable(v1),
                        Expr::Infix(InfixOp::Subtract, e2, e3),
                    ) if matches!((&e2.v, &e3.v), (
                        Expr::Variable(v2),
                        Expr::Variable(v3),
                    ) if {
                        composer.arithmetic_gate(|gate| {
                            gate.witness(inputs[&v1.id], inputs[&v2.id], Some(inputs[&v3.id]))
                                .add(F::one(), -F::one())
                                .out(F::one())
                        });
                        true
                    }) => {},
                    // v1 = c2 / c3
                    (
                        Expr::Variable(v1),
                        Expr::Infix(InfixOp::Divide, e2, e3),
                    ) if matches!((&e2.v, &e3.v), (
                        Expr::Constant(c2),
                        Expr::Constant(c3),
                    ) if {
                        let op1: F = make_constant(c2);
                        let op2: F = make_constant(c3);
                        composer.arithmetic_gate(|gate| {
                            gate.witness(inputs[&v1.id], zero, Some(zero))
                                .add(F::one(), F::zero())
                                .constant(-(op1/op2))
                        });
                        true
                    }) => {},
                    // v1 = v2 / c3
                    (
                        Expr::Variable(v1),
                        Expr::Infix(InfixOp::Divide, e2, e3),
                    ) if matches!((&e2.v, &e3.v), (
                        Expr::Variable(v2),
                        Expr::Constant(c3),
                    ) if {
                        let op2: F = make_constant(c3);
                        composer.arithmetic_gate(|gate| {
                            gate.witness(inputs[&v1.id], inputs[&v2.id], Some(zero))
                                .add(F::one(), -(F::one()/op2))
                        });
                        true
                    }) => {},
                    // v1 = c2 / v3 ***
                    (
                        Expr::Variable(v1),
                        Expr::Infix(InfixOp::Divide, e2, e3),
                    ) if matches!((&e2.v, &e3.v), (
                        Expr::Constant(c2),
                        Expr::Variable(v3),
                    ) if {
                        let op1: F = make_constant(c2);
                        composer.arithmetic_gate(|gate| {
                            gate.witness(inputs[&v1.id], inputs[&v3.id], Some(zero))
                                .mul(F::one())
                                .constant(-op1)
                        });
                        true
                    }) => {},
                    // v1 = v2 / v3 ***
                    (
                        Expr::Variable(v1),
                        Expr::Infix(InfixOp::Divide, e2, e3),
                    ) if matches!((&e2.v, &e3.v), (
                        Expr::Variable(v2),
                        Expr::Variable(v3),
                    ) if {
                        composer.arithmetic_gate(|gate| {
                            gate.witness(inputs[&v1.id], inputs[&v3.id], Some(inputs[&v2.id]))
                                .mul(F::one())
                                .out(-F::one())
                        });
                        true
                    }) => {},
                    // v1 = c2 * c3
                    (
                        Expr::Variable(v1),
                        Expr::Infix(InfixOp::Multiply, e2, e3),
                    ) if matches!((&e2.v, &e3.v), (
                        Expr::Constant(c2),
                        Expr::Constant(c3),
                    ) if {
                        let op1: F = make_constant(c2);
                        let op2: F = make_constant(c3);
                        composer.arithmetic_gate(|gate| {
                            gate.witness(inputs[&v1.id], zero, Some(zero))
                                .add(F::one(), F::zero())
                                .constant(-(op1*op2))
                        });
                        true
                    }) => {},
                    // v1 = v2 * c3
                    (
                        Expr::Variable(v1),
                        Expr::Infix(InfixOp::Multiply, e2, e3),
                    ) if matches!((&e2.v, &e3.v), (
                        Expr::Variable(v2),
                        Expr::Constant(c3),
                    ) if {
                        let op2: F = make_constant(c3);
                        composer.arithmetic_gate(|gate| {
                            gate.witness(inputs[&v1.id], inputs[&v2.id], Some(zero))
                                .add(F::one(), -op2)
                        });
                        true
                    }) => {},
                    // v1 = c2 * v3
                    (
                        Expr::Variable(v1),
                        Expr::Infix(InfixOp::Multiply, e2, e3),
                    ) if matches!((&e2.v, &e3.v), (
                        Expr::Constant(c2),
                        Expr::Variable(v3),
                    ) if {
                        let op2: F = make_constant(c2);
                        composer.arithmetic_gate(|gate| {
                            gate.witness(inputs[&v1.id], inputs[&v3.id], Some(zero))
                                .add(F::one(), -op2)
                        });
                        true
                    }) => {},
                    // v1 = v2 * v3
                    (
                        Expr::Variable(v1),
                        Expr::Infix(InfixOp::Multiply, e2, e3),
                    ) if matches!((&e2.v, &e3.v), (
                        Expr::Variable(v2),
                        Expr::Variable(v3),
                    ) if {
                        composer.arithmetic_gate(|gate| {
                            gate.witness(inputs[&v2.id], inputs[&v3.id], Some(inputs[&v1.id]))
                                .mul(F::one())
                                .out(-F::one())
                        });
                        true
                    }) => {},
                    // Now for constants on the LHS
                    // c1 = v2
                    (
                        Expr::Constant(c1),
                        Expr::Variable(v2),
                    ) => {
                        composer.arithmetic_gate(|gate| {
                            gate.witness(inputs[&v2.id], zero, Some(zero))
                                .add(F::one(), F::zero())
                                .constant(make_constant(&-c1))
                        });
                    },
                    // c1 = c2
                    (
                        Expr::Constant(c1),
                        Expr::Constant(c2),
                    ) => {
                        composer.arithmetic_gate(|gate| {
                            gate.witness(zero, zero, Some(zero))
                                .add(F::zero(), F::zero())
                                .constant(make_constant(&(c2-c1)))
                        });
                    },
                    // c1 = -c2
                    (
                        Expr::Constant(c1),
                        Expr::Negate(e2),
                    ) if matches!(&e2.v, Expr::Constant(c2) if {
                        composer.arithmetic_gate(|gate| {
                            gate.witness(zero, zero, Some(zero))
                                .add(F::zero(), F::zero())
                                .constant(make_constant(&(c1+c2)))
                        });
                        true
                    }) => {},
                    // c1 = -v2
                    (
                        Expr::Constant(c1),
                        Expr::Negate(e2),
                    ) if matches!(&e2.v, Expr::Variable(v2) if {
                        composer.arithmetic_gate(|gate| {
                            gate.witness(inputs[&v2.id], zero, Some(zero))
                                .add(F::one(), F::zero())
                                .constant(make_constant(c1))
                        });
                        true
                    }) => {},
                    // c1 = c2 + c3
                    (
                        Expr::Constant(c1),
                        Expr::Infix(InfixOp::Add, e2, e3),
                    ) if matches!((&e2.v, &e3.v), (
                        Expr::Constant(c2),
                        Expr::Constant(c3),
                    ) if {
                        composer.arithmetic_gate(|gate| {
                            gate.witness(zero, zero, Some(zero))
                                .add(F::zero(), F::zero())
                                .constant(make_constant(&(c1-c2-c3)))
                        });
                        true
                    }) => {},
                    // c1 = v2 + c3
                    (
                        Expr::Constant(c1),
                        Expr::Infix(InfixOp::Add, e2, e3),
                    ) if matches!((&e2.v, &e3.v), (
                        Expr::Variable(v2),
                        Expr::Constant(c3),
                    ) if {
                        composer.arithmetic_gate(|gate| {
                            gate.witness(inputs[&v2.id], zero, Some(zero))
                                .add(F::one(), F::zero())
                                .constant(make_constant(&(c3-c1)))
                        });
                        true
                    }) => {},
                    // c1 = c2 + v3
                    (
                        Expr::Constant(c1),
                        Expr::Infix(InfixOp::Add, e2, e3),
                    ) if matches!((&e2.v, &e3.v), (
                        Expr::Constant(c2),
                        Expr::Variable(v3),
                    ) if {
                        composer.arithmetic_gate(|gate| {
                            gate.witness(inputs[&v3.id], zero, Some(zero))
                                .add(F::one(), F::zero())
                                .constant(make_constant(&(c2-c1)))
                        });
                        true
                    }) => {},
                    // c1 = v2 + v3
                    (
                        Expr::Constant(c1),
                        Expr::Infix(InfixOp::Add, e2, e3),
                    ) if matches!((&e2.v, &e3.v), (
                        Expr::Variable(v2),
                        Expr::Variable(v3),
                    ) if {
                        composer.arithmetic_gate(|gate| {
                            gate.witness(inputs[&v2.id], inputs[&v3.id], Some(zero))
                                .add(F::one(), F::one())
                                .constant(make_constant(&-c1))
                        });
                        true
                    }) => {},
                    // c1 = c2 - c3
                    (
                        Expr::Constant(c1),
                        Expr::Infix(InfixOp::Subtract, e2, e3),
                    ) if matches!((&e2.v, &e3.v), (
                        Expr::Constant(c2),
                        Expr::Constant(c3),
                    ) if {
                        composer.arithmetic_gate(|gate| {
                            gate.witness(zero, zero, Some(zero))
                                .add(F::zero(), F::zero())
                                .constant(make_constant(&(c2-c3-c1)))
                        });
                        true
                    }) => {},
                    // c1 = v2 - c3
                    (
                        Expr::Constant(c1),
                        Expr::Infix(InfixOp::Subtract, e2, e3),
                    ) if matches!((&e2.v, &e3.v), (
                        Expr::Variable(v2),
                        Expr::Constant(c3),
                    ) if {
                        composer.arithmetic_gate(|gate| {
                            gate.witness(inputs[&v2.id], zero, Some(zero))
                                .add(F::one(), F::zero())
                                .constant(make_constant(&(-c3-c1)))
                        });
                        true
                    }) => {},
                    // c1 = c2 - v3
                    (
                        Expr::Constant(c1),
                        Expr::Infix(InfixOp::Subtract, e2, e3),
                    ) if matches!((&e2.v, &e3.v), (
                        Expr::Constant(c2),
                        Expr::Variable(v3),
                    ) if {
                        composer.arithmetic_gate(|gate| {
                            gate.witness(inputs[&v3.id], zero, Some(zero))
                                .add(F::one(), F::zero())
                                .constant(make_constant(&(c1-c2)))
                        });
                        true
                    }) => {},
                    // c1 = v2 - v3
                    (
                        Expr::Constant(c1),
                        Expr::Infix(InfixOp::Subtract, e2, e3),
                    ) if matches!((&e2.v, &e3.v), (
                        Expr::Variable(v2),
                        Expr::Variable(v3),
                    ) if {
                        composer.arithmetic_gate(|gate| {
                            gate.witness(inputs[&v2.id], inputs[&v3.id], Some(zero))
                                .add(F::one(), -F::one())
                                .constant(make_constant(&-c1))
                        });
                        true
                    }) => {},
                    // c1 = c2 / c3
                    (
                        Expr::Constant(c1),
                        Expr::Infix(InfixOp::Divide, e2, e3),
                    ) if matches!((&e2.v, &e3.v), (
                        Expr::Constant(c2),
                        Expr::Constant(c3),
                    ) if {
                        let op1: F = make_constant(c1);
                        let op2: F = make_constant(c2);
                        let op3: F = make_constant(c3);
                        composer.arithmetic_gate(|gate| {
                            gate.witness(zero, zero, Some(zero))
                                .add(F::zero(), F::zero())
                                .constant(op1-(op2/op3))
                        });
                        true
                    }) => {},
                    // c1 = v2 / c3
                    (
                        Expr::Constant(c1),
                        Expr::Infix(InfixOp::Divide, e2, e3),
                    ) if matches!((&e2.v, &e3.v), (
                        Expr::Variable(v2),
                        Expr::Constant(c3),
                    ) if {
                        let op1: F = make_constant(c1);
                        let op3: F = make_constant(c3);
                        composer.arithmetic_gate(|gate| {
                            gate.witness(inputs[&v2.id], zero, Some(zero))
                                .add(F::one(), F::zero())
                                .constant(-(op1*op3))
                        });
                        true
                    }) => {},
                    // c1 = c2 / v3 ***
                    (
                        Expr::Constant(c1),
                        Expr::Infix(InfixOp::Divide, e2, e3),
                    ) if matches!((&e2.v, &e3.v), (
                        Expr::Constant(c2),
                        Expr::Variable(v3),
                    ) if {
                        let op1: F = make_constant(c1);
                        let op2: F = make_constant(c2);
                        composer.arithmetic_gate(|gate| {
                            gate.witness(inputs[&v3.id], zero, Some(zero))
                                .constant(-(op2/op1))
                        });
                        true
                    }) => {},
                    // c1 = v2 / v3 ***
                    (
                        Expr::Constant(c1),
                        Expr::Infix(InfixOp::Divide, e2, e3),
                    ) if matches!((&e2.v, &e3.v), (
                        Expr::Variable(v2),
                        Expr::Variable(v3),
                    ) if {
                        let op1: F = make_constant(c1);
                        composer.arithmetic_gate(|gate| {
                            gate.witness(inputs[&v2.id], inputs[&v3.id], Some(zero))
                                .add(F::one(), -op1)
                        });
                        true
                    }) => {},
                    // c1 = c2 * c3
                    (
                        Expr::Constant(c1),
                        Expr::Infix(InfixOp::Multiply, e2, e3),
                    ) if matches!((&e2.v, &e3.v), (
                        Expr::Constant(c2),
                        Expr::Constant(c3),
                    ) if {
                        let op1: F = make_constant(c1);
                        let op2: F = make_constant(c2);
                        let op3: F = make_constant(c3);
                        composer.arithmetic_gate(|gate| {
                            gate.witness(zero, zero, Some(zero))
                                .add(F::zero(), F::zero())
                                .constant(op1-(op2*op3))
                        });
                        true
                    }) => {},
                    // c1 = v2 * c3
                    (
                        Expr::Constant(c1),
                        Expr::Infix(InfixOp::Multiply, e2, e3),
                    ) if matches!((&e2.v, &e3.v), (
                        Expr::Variable(v2),
                        Expr::Constant(c3),
                    ) if {
                        let op1: F = make_constant(c1);
                        let op3: F = make_constant(c3);
                        composer.arithmetic_gate(|gate| {
                            gate.witness(inputs[&v2.id], zero, Some(zero))
                                .add(op3, F::zero())
                                .constant(-op1)
                        });
                        true
                    }) => {},
                    // c1 = c2 * v3
                    (
                        Expr::Constant(c1),
                        Expr::Infix(InfixOp::Multiply, e2, e3),
                    ) if matches!((&e2.v, &e3.v), (
                        Expr::Constant(c2),
                        Expr::Variable(v3),
                    ) if {
                        let op1: F = make_constant(c1);
                        let op2: F = make_constant(c2);
                        composer.arithmetic_gate(|gate| {
                            gate.witness(inputs[&v3.id], zero, Some(zero))
                                .add(op2, F::zero())
                                .constant(-op1)
                        });
                        true
                    }) => {},
                    // c1 = v2 * v3
                    (
                        Expr::Constant(c1),
                        Expr::Infix(InfixOp::Multiply, e2, e3),
                    ) if matches!((&e2.v, &e3.v), (
                        Expr::Variable(v2),
                        Expr::Variable(v3),
                    ) if {
                        let op1: F = make_constant(c1);
                        composer.arithmetic_gate(|gate| {
                            gate.witness(inputs[&v2.id], inputs[&v3.id], Some(zero))
                                .mul(F::one())
                                .constant(-op1)
                        });
                        true
                    }) => {},
                    _ => panic!("unsupported constraint encountered: {}", expr)
                }
            }
        }
        Ok(())
    }

    fn padded_circuit_size(&self) -> usize {
        // The with_expected_size function adds the following gates:
        // 1 gate to constrain the zero variable to equal 0
        // 3 gates to add blinging factors to the circuit polynomials
        const BUILTIN_GATE_COUNT: usize = 4;
        (self.module.exprs.len() +
         self.module.pubs.len() +
         BUILTIN_GATE_COUNT
        ).next_power_of_two()
    }
}<|MERGE_RESOLUTION|>--- conflicted
+++ resolved
@@ -38,20 +38,12 @@
 }
 
 // Make field elements from signed values
-<<<<<<< HEAD
-fn make_constant<F: PrimeField>(c: i128) -> F {
-    if c >= 0 {
-        F::from(c as u128)
-    } else {
-        -F::from((-c) as u128)
-=======
 pub fn make_constant<F: PrimeField>(c: &BigInt) -> F {
     let magnitude = F::from(c.magnitude().clone());
     if c.is_positive() {
         magnitude
     } else {
         -magnitude
->>>>>>> ceedc413
     }
 }
 
