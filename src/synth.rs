use crate::ast::{Module, VariableId, TExpr, InfixOp, Pattern, Expr};
use crate::transform::collect_module_variables;
use ark_ff::PrimeField;
use ark_ec::TEModelParameters;
use plonk_core::circuit::Circuit;
use plonk_core::constraint_system::StandardComposer;
use plonk_core::error::Error;
use plonk_core::proof_system::pi::PublicInputs;
use std::collections::{BTreeMap, HashMap};
use std::marker::PhantomData;
use num_bigint::BigUint;
use crate::ast::Variable;

struct PrimeFieldBincode<T>(T) where T: PrimeField;

impl<T> bincode::Encode for PrimeFieldBincode<T> where T: PrimeField {
    fn encode<E: bincode::enc::Encoder>(
        &self,
        encoder: &mut E,
    ) -> core::result::Result<(), bincode::error::EncodeError> {
        let biguint: BigUint = self.0.into();
        biguint.to_u32_digits().encode(encoder)
    }
}

impl<T> bincode::Decode for PrimeFieldBincode<T> where T: PrimeField {
    fn decode<D: bincode::de::Decoder>(
        decoder: &mut D,
    ) -> core::result::Result<Self, bincode::error::DecodeError> {
        let digits = Vec::<u32>::decode(decoder)?;
        T::try_from(BigUint::new(digits))
            .map(Self)
            .map_err(|_| bincode::error::DecodeError::OtherString(
                "cannot convert from BigUint to PrimeField type".to_string()
            ))
    }
}

// Make field elements from signed values
fn make_constant<F: PrimeField>(c: i32) -> F {
    if c >= 0 {
        F::from(c as u32)
    } else {
        -F::from((-c) as u32)
    }
}

/* Evaluate the given expression sourcing any variables from the given maps. */
fn evaluate_expr<F>(
    expr: &TExpr,
    defs: &mut HashMap<VariableId, TExpr>,
    assigns: &mut HashMap<VariableId, F>,
) -> F where F: PrimeField {
    match &expr.v {
        Expr::Constant(c) => make_constant(*c),
        Expr::Variable(v) => {
            if let Some(val) = assigns.get(&v.id) {
                // First look for existing variable assignment
                *val
            } else {
                // Otherwise compute variable from first principles
                let val = evaluate_expr(&defs[&v.id].clone(), defs, assigns);
                assigns.insert(v.id, val);
                val
            }
        },
        Expr::Negate(e) => -evaluate_expr(e, defs, assigns),
        Expr::Infix(InfixOp::Add, a, b) =>
            evaluate_expr(&a, defs, assigns) +
            evaluate_expr(&b, defs, assigns),
        Expr::Infix(InfixOp::Subtract, a, b) =>
            evaluate_expr(&a, defs, assigns) -
            evaluate_expr(&b, defs, assigns),
        Expr::Infix(InfixOp::Multiply, a, b) =>
            evaluate_expr(&a, defs, assigns) *
            evaluate_expr(&b, defs, assigns),
        Expr::Infix(InfixOp::Divide, a, b) =>
            evaluate_expr(&a, defs, assigns) /
            evaluate_expr(&b, defs, assigns),
        Expr::Infix(InfixOp::IntDivide, a, b) =>
            (Into::<BigUint>::into(evaluate_expr(&a, defs, assigns)) /
            Into::<BigUint>::into(evaluate_expr(&b, defs, assigns))).into(),
        Expr::Infix(InfixOp::Modulo, a, b) =>
            (Into::<BigUint>::into(evaluate_expr(&a, defs, assigns)) %
            Into::<BigUint>::into(evaluate_expr(&b, defs, assigns))).into(),
        _ => unreachable!("encountered unexpected expression: {}", expr),
    }
}

pub struct PlonkModule<F, P>
where
    F: PrimeField,
    P: TEModelParameters<BaseField = F>, {
    pub module: Module,
    variable_map: HashMap<VariableId, F>,
    phantom: PhantomData<P>,
}

impl<F, P> bincode::Encode for PlonkModule<F, P>
where
    F: PrimeField,
    P: TEModelParameters<BaseField = F> {
    fn encode<E: bincode::enc::Encoder>(
        &self,
        encoder: &mut E,
    ) -> core::result::Result<(), bincode::error::EncodeError> {
        let mut encoded_variable_map = HashMap::new();
        for (k, v) in self.variable_map.clone() {
            encoded_variable_map.insert(k, PrimeFieldBincode(v));
        }
        encoded_variable_map.encode(encoder)?;
        self.module.encode(encoder)?;
        Ok(())
    }
}

impl<F, P> bincode::Decode for PlonkModule<F, P> where
    F: PrimeField,
    P: TEModelParameters<BaseField = F>, {
    fn decode<D: bincode::de::Decoder>(
        decoder: &mut D,
    ) -> core::result::Result<Self, bincode::error::DecodeError> {
        let encoded_variable_map = HashMap::<VariableId, PrimeFieldBincode<F>>::decode(decoder)?;
        let mut variable_map = HashMap::new();
        for (k, v) in encoded_variable_map {
            variable_map.insert(k, v.0);
        }
        let module = Module::decode(decoder)?;
        Ok(PlonkModule { module, variable_map, phantom: PhantomData })
    }
}

impl<F, P> PlonkModule<F, P>
where
    F: PrimeField,
    P: TEModelParameters<BaseField = F>,
{
    /* Make new circuit with default assignments to all variables in module. */
    pub fn new(module: Module) -> PlonkModule<F, P> {
        let mut variables = HashMap::new();
        collect_module_variables(&module, &mut variables);
        let mut variable_map = HashMap::new();
        for variable in variables.keys() {
            variable_map.insert(*variable, F::default());
        }
        PlonkModule { module, variable_map, phantom: PhantomData }
    }

    /* Populate input and auxilliary variables from the given program inputs. */
    pub fn populate_variables(
        &mut self,
        mut field_assigns: HashMap<VariableId, F>,
    ) {
        // Get the definitions necessary to populate auxiliary variables
        let mut definitions = HashMap::new();
        for def in &self.module.defs {
            if let Pattern::Variable(var) = &def.0.0 {
                definitions.insert(var.id, *def.0.1.clone());
            }
        }
        // Start deriving witnesses
        for (var, value) in &mut self.variable_map {
            let var_expr = Expr::Variable(crate::ast::Variable::new(*var)).into();
            *value = evaluate_expr(&var_expr, &mut definitions, &mut field_assigns);
        }
    }

    /* Annotate the given public inputs with the variable names contained in
     * this module. This function assumes that the public variables in this
     * module and the public inputs in the argument occur in the same order. */
    pub fn annotate_public_inputs(
        &self,
        intended_pi_pos: &Vec<usize>,
        pi: &PublicInputs<F>
    ) -> HashMap<VariableId, (Variable, F)> {
        // First map public input positions to values
        let mut pi_map = BTreeMap::new();
        for (pos, val) in pi.get_pos().zip(pi.get_vals()) {
            pi_map.insert(*pos, *val);
        }
        // Next, annotate the public inputs with this module's variables
        let mut annotated = HashMap::new();
        for (var, pos) in self.module.pubs.iter().zip(intended_pi_pos) {
            let val = pi_map.get(&pos).copied().unwrap_or(F::zero());
            annotated.insert(var.id, (var.clone(), val));
        }
        annotated
    }
}

impl<F, P> Circuit<F, P> for PlonkModule<F, P>
where
    F: PrimeField,
    P: TEModelParameters<BaseField = F>,
{
    const CIRCUIT_ID: [u8; 32] = [0xff; 32];

    fn gadget(
        &mut self,
        composer: &mut StandardComposer<F, P>,
    ) -> Result<(), Error> {
        let mut inputs = BTreeMap::new();
        for (var, field_elt) in &self.variable_map {
            inputs.insert(var, composer.add_input(*field_elt));
        }
        let zero = composer.zero_var();
        // It is assumed that the generated PublicInputs will share the same
        // order as this module's public variables
        for var in &self.module.pubs {
            composer.arithmetic_gate(|gate| {
                gate.witness(inputs[&var.id], zero, Some(zero))
                    .add(-F::one(), F::zero())
                    .pi(self.variable_map[&var.id])
            });
        }
        for expr in &self.module.exprs {
            if let Expr::Infix(InfixOp::Equal, lhs, rhs) = &expr.v {
                match (&lhs.v, &rhs.v) {
                    // Variables on the LHS
                    // v1 = v2
                    (
                        Expr::Variable(v1),
                        Expr::Variable(v2),
                    ) => {
                        composer.arithmetic_gate(|gate| {
                            gate.witness(inputs[&v1.id], inputs[&v2.id], Some(zero))
                                .add(F::one(), -F::one())
                        });
                    },
                    // v1 = c2
                    (
                        Expr::Variable(v1),
                        Expr::Constant(c2),
                    ) => {
                        composer.arithmetic_gate(|gate| {
                            gate.witness(inputs[&v1.id], zero, Some(zero))
                                .add(F::one(), F::zero())
                                .constant(make_constant(-c2))
                        });
                    },
                    // v1 = -c2
                    (
                        Expr::Variable(v1),
                        Expr::Negate(e2),
                    ) if matches!(&e2.v, Expr::Constant(c2) if {
                        composer.arithmetic_gate(|gate| {
                            gate.witness(inputs[&v1.id], zero, Some(zero))
                                .add(F::one(), F::zero())
                                .constant(make_constant(*c2))
                        });
                        true
                    }) => {},
                    // v1 = -v2
                    (
                        Expr::Variable(v1),
                        Expr::Negate(e2),
                    ) if matches!(&e2.v, Expr::Variable(v2) if {
                        composer.arithmetic_gate(|gate| {
                            gate.witness(inputs[&v1.id], inputs[&v2.id], Some(zero))
                                .add(F::one(), F::one())
                        });
                        true
                    }) => {},
                    // v1 = c2 + c3
                    (
                        Expr::Variable(v1),
                        Expr::Infix(InfixOp::Add, e2, e3),
                    ) if matches!((&e2.v, &e3.v), (
                        Expr::Constant(c2),
                        Expr::Constant(c3),
                    ) if {
                        composer.arithmetic_gate(|gate| {
                            gate.witness(inputs[&v1.id], zero, Some(zero))
                                .add(F::one(), F::zero())
                                .constant(make_constant(-c2-c3))
                        });
                        true
                    }) => {},
                    // v1 = v2 + c3
                    (
                        Expr::Variable(v1),
                        Expr::Infix(InfixOp::Add, e2, e3),
                    ) if matches!((&e2.v, &e3.v), (
                        Expr::Variable(v2),
                        Expr::Constant(c3),
                    ) if {
                        composer.arithmetic_gate(|gate| {
                            gate.witness(inputs[&v1.id], inputs[&v2.id], Some(zero))
                                .add(F::one(), -F::one())
                                .constant(make_constant(-c3))
                        });
                        true
                    }) => {},
                    // v1 = c2 + v3
                    (
                        Expr::Variable(v1),
                        Expr::Infix(InfixOp::Add, e2, e3),
                    ) if matches!((&e2.v, &e3.v), (
                        Expr::Constant(c2),
                        Expr::Variable(v3),
                    ) if {
                        composer.arithmetic_gate(|gate| {
                            gate.witness(inputs[&v1.id], inputs[&v3.id], Some(zero))
                                .add(F::one(), -F::one())
                                .constant(make_constant(-c2))
                        });
                        true
                    }) => {},
                    // v1 = v2 + v3
                    (
                        Expr::Variable(v1),
                        Expr::Infix(InfixOp::Add, e2, e3),
                    ) if matches!((&e2.v, &e3.v), (
                        Expr::Variable(v2),
                        Expr::Variable(v3),
                    ) if {
                        composer.arithmetic_gate(|gate| {
                            gate.witness(inputs[&v1.id], inputs[&v2.id], Some(inputs[&v3.id]))
                                .add(F::one(), -F::one())
                                .out(-F::one())
                        });
                        true
                    }) => {},
                    // v1 = c2 - c3
                    (
                        Expr::Variable(v1),
                        Expr::Infix(InfixOp::Subtract, e2, e3),
                    ) if matches!((&e2.v, &e3.v), (
                        Expr::Constant(c2),
                        Expr::Constant(c3),
                    ) if {
                        composer.arithmetic_gate(|gate| {
                            gate.witness(inputs[&v1.id], zero, Some(zero))
                                .add(F::one(), F::zero())
                                .constant(make_constant(-c2+c3))
                        });
                        true
                    }) => {},
                    // v1 = v2 - c3
                    (
                        Expr::Variable(v1),
                        Expr::Infix(InfixOp::Subtract, e2, e3),
                    ) if matches!((&e2.v, &e3.v), (
                        Expr::Variable(v2),
                        Expr::Constant(c3),
                    ) if {
                        composer.arithmetic_gate(|gate| {
                            gate.witness(inputs[&v1.id], inputs[&v2.id], Some(zero))
                                .add(F::one(), -F::one())
                                .constant(make_constant(*c3))
                        });
                        true
                    }) => {},
                    // v1 = c2 - v3
                    (
                        Expr::Variable(v1),
                        Expr::Infix(InfixOp::Subtract, e2, e3),
                    ) if matches!((&e2.v, &e3.v), (
                        Expr::Constant(c2),
                        Expr::Variable(v3),
                    ) if {
                        composer.arithmetic_gate(|gate| {
                            gate.witness(inputs[&v1.id], inputs[&v3.id], Some(zero))
                                .add(F::one(), F::one())
                                .constant(make_constant(-c2))
                        });
                        true
                    }) => {},
                    // v1 = v2 - v3
                    (
                        Expr::Variable(v1),
                        Expr::Infix(InfixOp::Subtract, e2, e3),
                    ) if matches!((&e2.v, &e3.v), (
                        Expr::Variable(v2),
                        Expr::Variable(v3),
                    ) if {
                        composer.arithmetic_gate(|gate| {
                            gate.witness(inputs[&v1.id], inputs[&v2.id], Some(inputs[&v3.id]))
                                .add(F::one(), -F::one())
                                .out(F::one())
                        });
                        true
                    }) => {},
                    // v1 = c2 / c3
                    (
                        Expr::Variable(v1),
                        Expr::Infix(InfixOp::Divide, e2, e3),
                    ) if matches!((&e2.v, &e3.v), (
                        Expr::Constant(c2),
                        Expr::Constant(c3),
                    ) if {
                        let op1: F = make_constant(*c2);
                        let op2: F = make_constant(*c3);
                        composer.arithmetic_gate(|gate| {
                            gate.witness(inputs[&v1.id], zero, Some(zero))
                                .add(F::one(), F::zero())
                                .constant(-(op1/op2))
                        });
                        true
                    }) => {},
                    // v1 = v2 / c3
                    (
                        Expr::Variable(v1),
                        Expr::Infix(InfixOp::Divide, e2, e3),
                    ) if matches!((&e2.v, &e3.v), (
                        Expr::Variable(v2),
                        Expr::Constant(c3),
                    ) if {
                        let op2: F = make_constant(*c3);
                        composer.arithmetic_gate(|gate| {
                            gate.witness(inputs[&v1.id], inputs[&v2.id], Some(zero))
                                .add(F::one(), -(F::one()/op2))
                        });
                        true
                    }) => {},
                    // v1 = c2 / v3 ***
                    (
                        Expr::Variable(v1),
                        Expr::Infix(InfixOp::Divide, e2, e3),
                    ) if matches!((&e2.v, &e3.v), (
                        Expr::Constant(c2),
                        Expr::Variable(v3),
                    ) if {
                        let op1: F = make_constant(*c2);
                        composer.arithmetic_gate(|gate| {
                            gate.witness(inputs[&v1.id], inputs[&v3.id], Some(zero))
                                .mul(F::one())
                                .constant(-op1)
                        });
                        true
                    }) => {},
                    // v1 = v2 / v3 ***
                    (
                        Expr::Variable(v1),
                        Expr::Infix(InfixOp::Divide, e2, e3),
                    ) if matches!((&e2.v, &e3.v), (
                        Expr::Variable(v2),
                        Expr::Variable(v3),
                    ) if {
                        composer.arithmetic_gate(|gate| {
                            gate.witness(inputs[&v1.id], inputs[&v3.id], Some(inputs[&v2.id]))
                                .mul(F::one())
                                .out(-F::one())
                        });
                        true
                    }) => {},
                    // v1 = c2 * c3
                    (
                        Expr::Variable(v1),
                        Expr::Infix(InfixOp::Multiply, e2, e3),
                    ) if matches!((&e2.v, &e3.v), (
                        Expr::Constant(c2),
                        Expr::Constant(c3),
                    ) if {
                        let op1: F = make_constant(*c2);
                        let op2: F = make_constant(*c3);
                        composer.arithmetic_gate(|gate| {
                            gate.witness(inputs[&v1.id], zero, Some(zero))
                                .add(F::one(), F::zero())
                                .constant(-(op1*op2))
                        });
                        true
                    }) => {},
                    // v1 = v2 * c3
                    (
                        Expr::Variable(v1),
                        Expr::Infix(InfixOp::Multiply, e2, e3),
                    ) if matches!((&e2.v, &e3.v), (
                        Expr::Variable(v2),
                        Expr::Constant(c3),
                    ) if {
                        let op2: F = make_constant(*c3);
                        composer.arithmetic_gate(|gate| {
                            gate.witness(inputs[&v1.id], inputs[&v2.id], Some(zero))
                                .add(F::one(), -op2)
                        });
                        true
                    }) => {},
                    // v1 = c2 * v3
                    (
                        Expr::Variable(v1),
                        Expr::Infix(InfixOp::Multiply, e2, e3),
                    ) if matches!((&e2.v, &e3.v), (
                        Expr::Constant(c2),
                        Expr::Variable(v3),
                    ) if {
                        let op2: F = make_constant(*c2);
                        composer.arithmetic_gate(|gate| {
                            gate.witness(inputs[&v1.id], inputs[&v3.id], Some(zero))
                                .add(F::one(), -op2)
                        });
                        true
                    }) => {},
                    // v1 = v2 * v3
                    (
                        Expr::Variable(v1),
                        Expr::Infix(InfixOp::Multiply, e2, e3),
                    ) if matches!((&e2.v, &e3.v), (
                        Expr::Variable(v2),
                        Expr::Variable(v3),
                    ) if {
                        composer.arithmetic_gate(|gate| {
                            gate.witness(inputs[&v2.id], inputs[&v3.id], Some(inputs[&v1.id]))
                                .mul(F::one())
                                .out(-F::one())
                        });
                        true
                    }) => {},
                    // Now for constants on the LHS
                    // c1 = v2
                    (
                        Expr::Constant(c1),
                        Expr::Variable(v2),
                    ) => {
                        composer.arithmetic_gate(|gate| {
                            gate.witness(inputs[&v2.id], zero, Some(zero))
                                .add(F::one(), F::zero())
                                .constant(make_constant(-c1))
                        });
                    },
                    // c1 = c2
                    (
                        Expr::Constant(c1),
                        Expr::Constant(c2),
                    ) => {
                        composer.arithmetic_gate(|gate| {
                            gate.witness(zero, zero, Some(zero))
                                .add(F::zero(), F::zero())
                                .constant(make_constant(c2-c1))
                        });
                    },
                    // c1 = -c2
                    (
                        Expr::Constant(c1),
                        Expr::Negate(e2),
                    ) if matches!(&e2.v, Expr::Constant(c2) if {
                        composer.arithmetic_gate(|gate| {
                            gate.witness(zero, zero, Some(zero))
                                .add(F::zero(), F::zero())
                                .constant(make_constant(c1+*c2))
                        });
                        true
                    }) => {},
                    // c1 = -v2
                    (
                        Expr::Constant(c1),
                        Expr::Negate(e2),
                    ) if matches!(&e2.v, Expr::Variable(v2) if {
                        composer.arithmetic_gate(|gate| {
                            gate.witness(inputs[&v2.id], zero, Some(zero))
                                .add(F::one(), F::zero())
                                .constant(make_constant(*c1))
                        });
                        true
                    }) => {},
                    // c1 = c2 + c3
                    (
                        Expr::Constant(c1),
                        Expr::Infix(InfixOp::Add, e2, e3),
                    ) if matches!((&e2.v, &e3.v), (
                        Expr::Constant(c2),
                        Expr::Constant(c3),
                    ) if {
                        composer.arithmetic_gate(|gate| {
                            gate.witness(zero, zero, Some(zero))
                                .add(F::zero(), F::zero())
                                .constant(make_constant(c1-c2-c3))
                        });
                        true
                    }) => {},
                    // c1 = v2 + c3
                    (
                        Expr::Constant(c1),
                        Expr::Infix(InfixOp::Add, e2, e3),
                    ) if matches!((&e2.v, &e3.v), (
                        Expr::Variable(v2),
                        Expr::Constant(c3),
                    ) if {
                        composer.arithmetic_gate(|gate| {
                            gate.witness(inputs[&v2.id], zero, Some(zero))
                                .add(F::one(), F::zero())
                                .constant(make_constant(c3-c1))
                        });
                        true
                    }) => {},
                    // c1 = c2 + v3
                    (
                        Expr::Constant(c1),
                        Expr::Infix(InfixOp::Add, e2, e3),
                    ) if matches!((&e2.v, &e3.v), (
                        Expr::Constant(c2),
                        Expr::Variable(v3),
                    ) if {
                        composer.arithmetic_gate(|gate| {
                            gate.witness(inputs[&v3.id], zero, Some(zero))
                                .add(F::one(), F::zero())
                                .constant(make_constant(c2-c1))
                        });
                        true
                    }) => {},
                    // c1 = v2 + v3
                    (
                        Expr::Constant(c1),
                        Expr::Infix(InfixOp::Add, e2, e3),
                    ) if matches!((&e2.v, &e3.v), (
                        Expr::Variable(v2),
                        Expr::Variable(v3),
                    ) if {
                        composer.arithmetic_gate(|gate| {
                            gate.witness(inputs[&v2.id], inputs[&v3.id], Some(zero))
                                .add(F::one(), F::one())
                                .constant(make_constant(-c1))
                        });
                        true
                    }) => {},
                    // c1 = c2 - c3
                    (
                        Expr::Constant(c1),
                        Expr::Infix(InfixOp::Subtract, e2, e3),
                    ) if matches!((&e2.v, &e3.v), (
                        Expr::Constant(c2),
                        Expr::Constant(c3),
                    ) if {
                        composer.arithmetic_gate(|gate| {
                            gate.witness(zero, zero, Some(zero))
                                .add(F::zero(), F::zero())
                                .constant(make_constant(c2-c3-c1))
                        });
                        true
                    }) => {},
                    // c1 = v2 - c3
                    (
                        Expr::Constant(c1),
                        Expr::Infix(InfixOp::Subtract, e2, e3),
                    ) if matches!((&e2.v, &e3.v), (
                        Expr::Variable(v2),
                        Expr::Constant(c3),
                    ) if {
                        composer.arithmetic_gate(|gate| {
                            gate.witness(inputs[&v2.id], zero, Some(zero))
                                .add(F::one(), F::zero())
                                .constant(make_constant(-*c3-c1))
                        });
                        true
                    }) => {},
                    // c1 = c2 - v3
                    (
                        Expr::Constant(c1),
                        Expr::Infix(InfixOp::Subtract, e2, e3),
                    ) if matches!((&e2.v, &e3.v), (
                        Expr::Constant(c2),
                        Expr::Variable(v3),
                    ) if {
                        composer.arithmetic_gate(|gate| {
                            gate.witness(inputs[&v3.id], zero, Some(zero))
                                .add(F::one(), F::zero())
                                .constant(make_constant(c1-c2))
                        });
                        true
                    }) => {},
                    // c1 = v2 - v3
                    (
                        Expr::Constant(c1),
                        Expr::Infix(InfixOp::Subtract, e2, e3),
                    ) if matches!((&e2.v, &e3.v), (
                        Expr::Variable(v2),
                        Expr::Variable(v3),
                    ) if {
                        composer.arithmetic_gate(|gate| {
                            gate.witness(inputs[&v2.id], inputs[&v3.id], Some(zero))
                                .add(F::one(), -F::one())
                                .constant(make_constant(-c1))
                        });
                        true
                    }) => {},
                    // c1 = c2 / c3
                    (
                        Expr::Constant(c1),
                        Expr::Infix(InfixOp::Divide, e2, e3),
                    ) if matches!((&e2.v, &e3.v), (
                        Expr::Constant(c2),
                        Expr::Constant(c3),
                    ) if {
                        let op1: F = make_constant(*c1);
                        let op2: F = make_constant(*c2);
                        let op3: F = make_constant(*c3);
                        composer.arithmetic_gate(|gate| {
                            gate.witness(zero, zero, Some(zero))
                                .add(F::zero(), F::zero())
                                .constant(op1-(op2/op3))
                        });
                        true
                    }) => {},
                    // c1 = v2 / c3
                    (
                        Expr::Constant(c1),
                        Expr::Infix(InfixOp::Divide, e2, e3),
                    ) if matches!((&e2.v, &e3.v), (
                        Expr::Variable(v2),
                        Expr::Constant(c3),
                    ) if {
                        let op1: F = make_constant(*c1);
                        let op3: F = make_constant(*c3);
                        composer.arithmetic_gate(|gate| {
                            gate.witness(inputs[&v2.id], zero, Some(zero))
                                .add(F::one(), F::zero())
                                .constant(-(op1*op3))
                        });
                        true
                    }) => {},
                    // c1 = c2 / v3 ***
                    (
                        Expr::Constant(c1),
                        Expr::Infix(InfixOp::Divide, e2, e3),
                    ) if matches!((&e2.v, &e3.v), (
                        Expr::Constant(c2),
                        Expr::Variable(v3),
                    ) if {
                        let op1: F = make_constant(*c1);
                        let op2: F = make_constant(*c2);
                        composer.arithmetic_gate(|gate| {
                            gate.witness(inputs[&v3.id], zero, Some(zero))
                                .constant(-(op2/op1))
                        });
                        true
                    }) => {},
                    // c1 = v2 / v3 ***
                    (
                        Expr::Constant(c1),
                        Expr::Infix(InfixOp::Divide, e2, e3),
                    ) if matches!((&e2.v, &e3.v), (
                        Expr::Variable(v2),
                        Expr::Variable(v3),
                    ) if {
                        let op1: F = make_constant(*c1);
                        composer.arithmetic_gate(|gate| {
                            gate.witness(inputs[&v2.id], inputs[&v3.id], Some(zero))
                                .add(F::one(), -op1)
                        });
                        true
                    }) => {},
                    // c1 = c2 * c3
                    (
                        Expr::Constant(c1),
                        Expr::Infix(InfixOp::Multiply, e2, e3),
                    ) if matches!((&e2.v, &e3.v), (
                        Expr::Constant(c2),
                        Expr::Constant(c3),
                    ) if {
                        let op1: F = make_constant(*c1);
                        let op2: F = make_constant(*c2);
                        let op3: F = make_constant(*c3);
                        composer.arithmetic_gate(|gate| {
                            gate.witness(zero, zero, Some(zero))
                                .add(F::zero(), F::zero())
                                .constant(op1-(op2*op3))
                        });
                        true
                    }) => {},
                    // c1 = v2 * c3
                    (
                        Expr::Constant(c1),
                        Expr::Infix(InfixOp::Multiply, e2, e3),
                    ) if matches!((&e2.v, &e3.v), (
                        Expr::Variable(v2),
                        Expr::Constant(c3),
                    ) if {
                        let op1: F = make_constant(*c1);
                        let op3: F = make_constant(*c3);
                        composer.arithmetic_gate(|gate| {
                            gate.witness(inputs[&v2.id], zero, Some(zero))
                                .add(op3, F::zero())
                                .constant(-op1)
                        });
                        true
                    }) => {},
                    // c1 = c2 * v3
                    (
                        Expr::Constant(c1),
                        Expr::Infix(InfixOp::Multiply, e2, e3),
                    ) if matches!((&e2.v, &e3.v), (
                        Expr::Constant(c2),
                        Expr::Variable(v3),
                    ) if {
                        let op1: F = make_constant(*c1);
                        let op2: F = make_constant(*c2);
                        composer.arithmetic_gate(|gate| {
                            gate.witness(inputs[&v3.id], zero, Some(zero))
                                .add(op2, F::zero())
                                .constant(-op1)
                        });
                        true
                    }) => {},
                    // c1 = v2 * v3
                    (
                        Expr::Constant(c1),
                        Expr::Infix(InfixOp::Multiply, e2, e3),
                    ) if matches!((&e2.v, &e3.v), (
                        Expr::Variable(v2),
                        Expr::Variable(v3),
                    ) if {
                        let op1: F = make_constant(*c1);
                        composer.arithmetic_gate(|gate| {
                            gate.witness(inputs[&v2.id], inputs[&v3.id], Some(zero))
                                .mul(F::one())
                                .constant(-op1)
                        });
                        true
                    }) => {},
                    _ => panic!("unsupported constraint encountered: {}", expr)
                }
            }
        }
        Ok(())
    }

    fn padded_circuit_size(&self) -> usize {
        // The with_expected_size function adds the following gates:
        // 1 gate to constrain the zero variable to equal 0
        // 3 gates to add blinging factors to the circuit polynomials
        const BUILTIN_GATE_COUNT: usize = 4;
<<<<<<< HEAD
        (self.module.exprs.len()+BUILTIN_GATE_COUNT).next_power_of_two()
=======
        (self.module.exprs.len() +
         self.module.pubs.len() +
         BUILTIN_GATE_COUNT
        ).next_power_of_two()
>>>>>>> 75646f35
    }
}<|MERGE_RESOLUTION|>--- conflicted
+++ resolved
@@ -819,13 +819,9 @@
         // 1 gate to constrain the zero variable to equal 0
         // 3 gates to add blinging factors to the circuit polynomials
         const BUILTIN_GATE_COUNT: usize = 4;
-<<<<<<< HEAD
-        (self.module.exprs.len()+BUILTIN_GATE_COUNT).next_power_of_two()
-=======
         (self.module.exprs.len() +
          self.module.pubs.len() +
          BUILTIN_GATE_COUNT
         ).next_power_of_two()
->>>>>>> 75646f35
     }
 }