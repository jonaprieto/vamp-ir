use crate::ast::{
    Definition, Expr, Function, InfixOp, Intrinsic, LetBinding, Module, Pat, TExpr, TPat, Variable,
    VariableId,
};
<<<<<<< HEAD
use crate::error::*;
=======
use crate::qprintln;
>>>>>>> 9a07984f
use crate::typecheck::{
    expand_expr_variables, expand_pattern_variables, infer_module_types, print_types,
    strip_module_types, Type,
};
use crate::util::Config;
use ark_ff::{One, Zero};
use num_bigint::BigInt;
use num_traits::sign::Signed;
use num_traits::ToPrimitive;
use std::collections::{HashMap, HashSet};
use std::hash::Hash;

/* A structure for generating unique variable IDs. */
pub struct VarGen(VariableId);

impl VarGen {
    pub fn new() -> Self {
        VarGen(0)
    }
    pub fn generate_id(&mut self) -> VariableId {
        let curr_id = self.0;
        self.0 += 1;
        curr_id
    }
}

/* Replaces variable IDs in the given expression according to the given
 * substitution map. */
fn refresh_expr_variables(
    expr: &mut TExpr,
    map: &HashMap<VariableId, VariableId>,
    prover_defs: &mut HashSet<VariableId>,
    gen: &mut VarGen,
) {
    match &mut expr.v {
        Expr::Intrinsic(Intrinsic { params, .. }) => {
            let mut map = map.clone();
            for param in params.iter_mut() {
                refresh_pattern_variables(param, &mut map, prover_defs, gen);
            }
        }
        Expr::Sequence(exprs) => {
            for expr in exprs {
                refresh_expr_variables(expr, map, prover_defs, gen);
            }
        }
        Expr::Infix(_, expr1, expr2)
        | Expr::Application(expr1, expr2)
        | Expr::Product(expr1, expr2)
        | Expr::Cons(expr1, expr2) => {
            refresh_expr_variables(expr1, map, prover_defs, gen);
            refresh_expr_variables(expr2, map, prover_defs, gen);
        }
        Expr::Match(matche) => {
            refresh_expr_variables(&mut matche.0, map, prover_defs, gen);
            for (pat, expr2) in matche.1.iter_mut().zip(matche.2.iter_mut()) {
                let mut map = map.clone();
                refresh_pattern_variables(pat, &mut map, prover_defs, gen);
                refresh_expr_variables(expr2, &map, prover_defs, gen);
            }
        }
        Expr::Negate(expr) => {
            refresh_expr_variables(expr, map, prover_defs, gen);
        }
        Expr::Constant(_) | Expr::Unit | Expr::Nil => {}
        Expr::Variable(var) => {
            if let Some(id) = map.get(&var.id) {
                var.id = *id;
            }
        }
        Expr::Function(fun) => {
            let mut map = map.clone();
            for param in &mut fun.params {
                refresh_pattern_variables(param, &mut map, prover_defs, gen);
            }
            refresh_expr_variables(&mut fun.body, &map, prover_defs, gen);
        }
        Expr::LetBinding(binding, expr) => {
            refresh_expr_variables(&mut binding.1, map, prover_defs, gen);
            let mut map = map.clone();
            refresh_pattern_variables(&mut binding.0, &mut map, prover_defs, gen);
            refresh_expr_variables(expr, &map, prover_defs, gen);
        }
    }
}

#[derive(PartialEq, Eq, PartialOrd, Ord)]
enum Tribool {
    False,
    Indeterminate,
    True,
}

/* Match the given expression against the given pattern. */
fn match_pattern_expr(
    pat: &TPat,
    expr: &TExpr,
    env: &mut HashMap<VariableId, TExpr>,
    ext: &mut HashMap<VariableId, TExpr>,
    prover_defs: &mut HashSet<VariableId>,
    gen: &mut VarGen,
) -> Result<Tribool, Error> {
    match (&pat.v, &expr.v) {
        (_, Expr::Variable(var)) if env.contains_key(&var.id) => {
            match_pattern_expr(pat, &env[&var.id].clone(), env, ext, prover_defs, gen)
        }
        (Pat::As(pat, var), _) => {
            let res = match_pattern_expr(pat, expr, env, ext, prover_defs, gen);
            ext.insert(var.id, expr.clone().into());
            res
        }
        (Pat::Variable(var), _) => {
            ext.insert(var.id, expr.clone());
            Ok(Tribool::True)
        }
        (Pat::Product(pat1, pat2), Expr::Product(expr1, expr2))
        | (Pat::Cons(pat1, pat2), Expr::Cons(expr1, expr2)) => {
            let inner_res1 = match_pattern_expr(pat1, expr1, env, ext, prover_defs, gen)?;
            let inner_res2 = match_pattern_expr(pat2, expr2, env, ext, prover_defs, gen)?;
            Ok(std::cmp::min(inner_res1, inner_res2))
        }
        (Pat::Product(_, _), Expr::Variable(var)) => {
            let new_var1 = Variable::new(gen.generate_id());
            let new_var2 = Variable::new(gen.generate_id());
            if prover_defs.contains(&var.id) {
                prover_defs.insert(new_var1.id);
                prover_defs.insert(new_var2.id);
            }
            let typ1 = Type::Variable(new_var1.clone());
            let typ2 = Type::Variable(new_var2.clone());
            let inner_expr1 = Box::new(Expr::Variable(new_var1).type_expr(Some(typ1.clone())));
            let inner_expr2 = Box::new(Expr::Variable(new_var2).type_expr(Some(typ2.clone())));
            env.insert(
                var.id,
                Expr::Product(inner_expr1, inner_expr2)
                    .type_expr(Some(Type::Product(Box::new(typ1), Box::new(typ2)))),
            );
            match_pattern_expr(pat, expr, env, ext, prover_defs, gen)
        }
        (Pat::Cons(_, _), Expr::Variable(var)) => {
            let new_var1 = Variable::new(gen.generate_id());
            let new_var2 = Variable::new(gen.generate_id());
            if prover_defs.contains(&var.id) {
                prover_defs.insert(new_var1.id);
                prover_defs.insert(new_var2.id);
            }
            let typ1 = Type::Variable(new_var1.clone());
            let typ2 = Type::List(Box::new(typ1.clone()));
            let inner_expr1 = Box::new(Expr::Variable(new_var1).type_expr(Some(typ1.clone())));
            let inner_expr2 = Box::new(Expr::Variable(new_var2).type_expr(Some(typ2.clone())));
            env.insert(
                var.id,
                Expr::Cons(inner_expr1, inner_expr2).type_expr(Some(typ2.clone())),
            );
            match_pattern_expr(pat, expr, env, ext, prover_defs, gen)
        }
        (Pat::Unit, Expr::Unit) | (Pat::Nil, Expr::Nil) => Ok(Tribool::True),
        (Pat::Constant(a), Expr::Constant(b)) if a == b => Ok(Tribool::True),
        (Pat::Constant(a), Expr::Constant(b)) if a != b => Ok(Tribool::False),
        (Pat::Constant(_), Expr::Variable(_) | Expr::Infix(_, _, _)) => Ok(Tribool::Indeterminate),
        _ => Err(Error::StaticMatchError {
            e: expr.clone(),
            p: pat.clone(),
        }),
    }
}

/* Refresh all the variables occuring in the given pattern. */
fn refresh_pattern_variables(
    pat: &mut TPat,
    map: &mut HashMap<VariableId, VariableId>,
    prover_defs: &mut HashSet<VariableId>,
    gen: &mut VarGen,
) {
    match &mut pat.v {
        Pat::As(pat, var) => {
            refresh_pattern_variables(pat, map, prover_defs, gen);
            map.insert(var.id, gen.generate_id());
            if prover_defs.contains(&var.id) {
                prover_defs.insert(map[&var.id]);
            }
            var.id = map[&var.id];
        }
        Pat::Product(pat1, pat2) | Pat::Cons(pat1, pat2) => {
            refresh_pattern_variables(pat1, map, prover_defs, gen);
            refresh_pattern_variables(pat2, map, prover_defs, gen);
        }
        Pat::Variable(var) => {
            map.insert(var.id, gen.generate_id());
            if prover_defs.contains(&var.id) {
                prover_defs.insert(map[&var.id]);
            }
            var.id = map[&var.id];
        }
        Pat::Constant(_) | Pat::Unit | Pat::Nil => {}
    }
}

/* Gives each variable occuring in the pattern a unique ID. Assumes that no
 * variable is used more than once in the pattern. */
fn number_pattern_variables(
    pat: &mut TPat,
    map: &mut HashMap<String, VariableId>,
    gen: &mut VarGen,
) {
    match &mut pat.v {
        Pat::As(pat, var) => {
            number_pattern_variables(pat, map, gen);
            if let Some(name) = &var.name {
                var.id = gen.generate_id();
                map.insert(name.clone(), var.id);
            }
        }
        Pat::Product(pat1, pat2) | Pat::Cons(pat1, pat2) => {
            number_pattern_variables(pat1, map, gen);
            number_pattern_variables(pat2, map, gen);
        }
        Pat::Variable(var) => {
            if let Some(name) = &var.name {
                var.id = gen.generate_id();
                map.insert(name.clone(), var.id);
            }
        }
        Pat::Constant(_) | Pat::Unit | Pat::Nil => {}
    }
}

/* Numbers the variable according to the binding in local. If there is no such
 * binding, then the global variable map is searched. If not found, then a new
 * global variable binding is made. */
fn number_variable(
    var: &mut Variable,
    locals: &HashMap<String, VariableId>,
    globals: &mut HashMap<String, VariableId>,
    gen: &mut VarGen,
) {
    if let Some(name) = &var.name {
        if let Some(id) = locals.get(name) {
            var.id = *id;
        } else if let Some(id) = globals.get(name) {
            var.id = *id;
        } else {
            var.id = gen.generate_id();
            globals.insert(name.clone(), var.id);
        }
    }
}

/* Numbers each variable occuring in the expression according to the binding in
 * local. If there is no such binding, then the global variable map is searched.
 * If not found, then a new global variable binding is made. Binding expressions
 * introduce new local bindings. */
fn number_expr_variables(
    expr: &mut TExpr,
    locals: &HashMap<String, VariableId>,
    globals: &mut HashMap<String, VariableId>,
    gen: &mut VarGen,
) {
    match &mut expr.v {
        Expr::Sequence(exprs) => {
            for expr in exprs {
                number_expr_variables(expr, locals, globals, gen);
            }
        }
        Expr::Intrinsic(Intrinsic { params, .. }) => {
            let mut locals = locals.clone();
            for param in params {
                number_pattern_variables(param, &mut locals, gen);
            }
        }
        Expr::Infix(_, expr1, expr2)
        | Expr::Application(expr1, expr2)
        | Expr::Product(expr1, expr2)
        | Expr::Cons(expr1, expr2) => {
            number_expr_variables(expr1, locals, globals, gen);
            number_expr_variables(expr2, locals, globals, gen);
        }
        Expr::Negate(expr) => {
            number_expr_variables(expr, locals, globals, gen);
        }
        Expr::Constant(_) | Expr::Unit | Expr::Nil => {}
        Expr::Variable(var) => {
            number_variable(var, locals, globals, gen);
        }
        Expr::Function(fun) => {
            let mut locals = locals.clone();
            for param in &mut fun.params {
                number_pattern_variables(param, &mut locals, gen);
            }
            number_expr_variables(&mut fun.body, &mut locals, globals, gen);
        }
        Expr::LetBinding(binding, expr) => {
            let mut locals = locals.clone();
            number_expr_variables(&mut binding.1, &mut locals, globals, gen);
            number_pattern_variables(&mut binding.0, &mut locals, gen);
            number_expr_variables(expr, &mut locals, globals, gen);
        }
        Expr::Match(matche) => {
            number_expr_variables(&mut matche.0, locals, globals, gen);
            for (pat, expr2) in matche.1.iter_mut().zip(matche.2.iter_mut()) {
                let mut locals = locals.clone();
                number_pattern_variables(pat, &mut locals, gen);
                number_expr_variables(expr2, &mut locals, globals, gen);
            }
        }
    }
}

/* Numbers the variables occuring in the definition. Essentially numbers the
 * inner expression, and then numbers the definition pattern variables in global
 * scope. */
fn number_def_variables(
    def: &mut Definition,
    locals: &mut HashMap<String, VariableId>,
    globals: &mut HashMap<String, VariableId>,
    gen: &mut VarGen,
) {
    number_expr_variables(&mut *def.0 .1, locals, globals, gen);
    number_pattern_variables(&mut def.0 .0, locals, gen);
}

/* Numbers the variables occuring in the module definitions and then those
 * occuring in the module expressions. */
pub fn number_module_variables(
    module: &mut Module,
    globals: &mut HashMap<String, VariableId>,
    gen: &mut VarGen,
) {
    let mut locals = HashMap::new();
    for var in &mut module.pubs {
        number_variable(var, &locals, globals, gen);
    }
    for def in &mut module.defs {
        number_def_variables(def, &mut locals, globals, gen);
    }
    for expr in &mut module.exprs {
        number_expr_variables(expr, &locals, globals, gen);
    }
}

/* For each Some value in the extension, exchange it with the corresponding
 * value in map. If ext does not contain the corresponding key, then replace the
 * original value with None. For each None value in the extension, move the
 * corresponding key from map into the extension, leaving no entry behind. */
fn exchange_map<U, V>(map: &mut HashMap<U, V>, ext: &mut HashMap<U, Option<V>>)
where
    U: Eq + Hash + Clone,
{
    for (k, evo) in ext {
        let mut evor = None;
        std::mem::swap(&mut evor, evo);
        if let Some(ev) = evor {
            *evo = map.insert(k.clone(), ev);
        } else {
            *evo = map.remove(&k);
        }
    }
}

/* Defines an interface for completing various arithmetic operations over a
 * field without exposing the underlying field. */
pub trait FieldOps {
    // Puts the given big integer in canonical form
    fn canonical(&self, num: BigInt) -> BigInt;
    // Negates the given big integer over the given field
    fn negate(&self, num: BigInt) -> BigInt;
    // Completes the given infix operation over the given field
    fn infix(&self, op: InfixOp, lhs: BigInt, rhs: BigInt) -> BigInt;
}

/* Evaluate the given binding emitting constraints as necessary. Returns the new
 * bindings created by this program fragment. */
fn evaluate_binding(
    binding: &LetBinding,
    capture: HashMap<VariableId, TExpr>,
    flattened: &mut Module,
    bindings: &mut HashMap<VariableId, TExpr>,
    prover_defs: &mut HashSet<VariableId>,
    field_ops: &dyn FieldOps,
    gen: &mut VarGen,
) -> HashMap<VariableId, TExpr> {
    // Evaluate the binding expression in the current environment
    let mut val = evaluate(
        &*binding.1,
        flattened,
        bindings,
        prover_defs,
        field_ops,
        gen,
    )
    .unwrap();
    // Allow binding value to carry around its own context
    capture_env(&mut val, capture).unwrap();
    // Now make a let binding for the expanded value whilst making sure that the
    // pattern is fully expanded
    let mut new_binding = Definition(LetBinding(binding.0.clone(), Box::new(val)));
    let mut pat_exps = HashMap::new();
    expand_pattern_variables(&mut new_binding.0 .0, &new_binding.0 .1, &mut pat_exps, gen).unwrap();
    // Now decompose the let-binding into a flattened form
    flatten_binding(&new_binding.0 .0, &new_binding.0 .1, flattened);
    // Now expand the environment to reflect the binding that has been effected
    let mut new_bindings = HashMap::new();
    for (var, pat) in pat_exps {
        new_bindings.insert(var, pat.to_expr());
    }
    match_pattern_expr(
        &new_binding.0 .0,
        &new_binding.0 .1,
        bindings,
        &mut new_bindings,
        prover_defs,
        gen,
    )
    .unwrap();
    new_bindings
}

/* Weakly add the given bindings to the environment of the given expression if
 * it is a function or an intrinsic. The general idea is to incrementally add to
 * the object's environment as it escapes more lexical scopes, instead of
 * copying all captured bindings at once. */
fn capture_env(val: &mut TExpr, new_bindings: HashMap<VariableId, TExpr>) -> Result<(), Error> {
    match &mut val.v {
        Expr::Function(fun) => {
            for (k, v) in new_bindings {
                fun.env.entry(k).or_insert(v);
            }
            Ok(())
        }
        Expr::Intrinsic(intr) => {
            for (k, v) in new_bindings {
                intr.env.entry(k).or_insert(v);
            }
            Ok(())
        }
        Expr::Product(expr1, expr2) | Expr::Cons(expr1, expr2) => {
            capture_env(expr1, new_bindings.clone())?;
            capture_env(expr2, new_bindings)?;
            Ok(())
        }
        Expr::Unit
        | Expr::Infix(_, _, _)
        | Expr::Negate(_)
        | Expr::Constant(_)
        | Expr::Variable(_)
        | Expr::Nil => Ok(()),
        Expr::Application(_, _) | Expr::Sequence(_) | Expr::LetBinding(_, _) | Expr::Match(_) => {
            Err(Error::UnexpectedExpression { e: val.clone() })
        }
    }
}

/* Evaluate the given expression emitting constraints as necessary. Returns the
 * value that the given expression evaluates to. */
fn evaluate(
    expr: &TExpr,
    flattened: &mut Module,
    bindings: &mut HashMap<VariableId, TExpr>,
    prover_defs: &mut HashSet<VariableId>,
    field_ops: &dyn FieldOps,
    gen: &mut VarGen,
) -> Result<TExpr, Error> {
    match &expr.v {
        Expr::Application(expr1, expr2) => {
            let mut expr1 = evaluate(expr1, flattened, bindings, prover_defs, field_ops, gen)?;
            refresh_expr_variables(&mut expr1, &HashMap::new(), prover_defs, gen);
            match &mut expr1.v {
                Expr::Intrinsic(intr) => {
                    // Now that the current parameter is filled, move onto the
                    // next position
                    let param1 = intr.params[intr.pos].clone();
                    intr.pos += 1;
                    // The specific binding that needs to be added to
                    // environment
                    let new_bind = LetBinding(param1, Box::new(*expr2.clone()));
                    // Make sure that the argument's environment does not get
                    // overriden by that of the function by producing
                    // alternatives sourced from this context
                    let mut implicit_env = HashMap::new();
                    for var in intr.env.keys() {
                        if let Some(val) = bindings.get(var) {
                            implicit_env.insert(*var, val.clone());
                        }
                    }
                    // Setup the environment in which to evaluate body
                    let new_bindings = evaluate_binding(
                        &new_bind,
                        implicit_env,
                        flattened,
                        bindings,
                        prover_defs,
                        field_ops,
                        gen,
                    );
                    // Apply the new environment to the body
                    intr.env.extend(new_bindings.clone());
                    // Modify function type to account for the partial
                    // application that has just happened
                    expr1.t = None;
                    // Finally evaluate the body
                    let mut val =
                        evaluate(&expr1, flattened, bindings, prover_defs, field_ops, gen)?;
                    // Enable closures by storing the required environment
                    // modifications inside the evaluation result
                    capture_env(&mut val, new_bindings)?;
                    Ok(val)
                }
                Expr::Function(fun) if fun.params.is_empty() => {
                    Err(Error::NoParameterInFunction)
                }
                Expr::Function(fun) => {
                    // Now that we have an assignment, move the function
                    // parameter into the environment
                    let param1 = fun.params.remove(0);
                    // The specific binding that needs to be added to
                    // environment
                    let new_bind = LetBinding(param1, Box::new(*expr2.clone()));
                    // Make sure that the argument's environment does not get
                    // overriden by that of the function by producing
                    // alternatives sourced from this context
                    let mut implicit_env = HashMap::new();
                    for var in fun.env.keys() {
                        if let Some(val) = bindings.get(var) {
                            implicit_env.insert(*var, val.clone());
                        }
                    }
                    // Setup the environment in which to evaluate body
                    let new_bindings = evaluate_binding(
                        &new_bind,
                        implicit_env,
                        flattened,
                        bindings,
                        prover_defs,
                        field_ops,
                        gen,
                    );
                    // Apply the new environment to the body
                    fun.env.extend(new_bindings.clone());
                    // Modify function type to account for the partial
                    // application that has just happened
                    expr1.t = None;
                    // Finally evaluate the body
                    let mut val =
                        evaluate(&expr1, flattened, bindings, prover_defs, field_ops, gen)?;
                    // Enable closures by storing the required environment
                    // modifications inside the evaluation result
                    capture_env(&mut val, new_bindings)?;
                    Ok(val)
                }
                _ => Err(Error::ApplicationError {
                    e2: *expr2.clone(),
                    e1: expr1,
                }),
            }
        }
        Expr::LetBinding(_, _) => {
            let mut acc_bindings = HashMap::new();
            let mut expr = expr;
            // Instead of recursively evaluating let-bindings, iteratively
            // evaluate them to reduce stack usage.
            while let Expr::LetBinding(binding, body) = &expr.v {
                // Evaluate binding expression and get new bindings
                let new_bindings = evaluate_binding(
                    binding,
                    HashMap::new(),
                    flattened,
                    bindings,
                    prover_defs,
                    field_ops,
                    gen,
                );
                let mut new_bindings = new_bindings
                    .into_iter()
                    .map(|(k, v)| (k, Some(v)))
                    .collect();
                // Insert new bindings into environment and get old bindings
                exchange_map(bindings, &mut new_bindings);
                // Store the old bindings, prioritizing the oldest bindings
                for (k, v) in new_bindings {
                    acc_bindings.entry(k).or_insert(v);
                }
                // Now move onto the body expression
                if let Expr::Sequence(seq) = &body.v {
                    // Iteratively evaluate a sequence expression here in order
                    // to avoid leaving this call frame
                    for expr in &seq[0..seq.len() - 1] {
                        evaluate(expr, flattened, bindings, prover_defs, field_ops, gen)?;
                    }
                    // Hence the let's body is now effectively this sequence's
                    // last expression
                    expr = seq.last().unwrap();
                } else {
                    expr = body;
                }
            }
            // Now evaluate the inner-most body
            let mut val = evaluate(expr, flattened, bindings, prover_defs, field_ops, gen)?;
            // Now restore the old environment before this entire let expression
            exchange_map(bindings, &mut acc_bindings);
            let acc_bindings = acc_bindings
                .into_iter()
                .map(|(k, v)| (k, v.unwrap()))
                .collect();
            // Capture the environment modifications required to evaluate body
            // inside the body. Necessary for closures.
            capture_env(&mut val, acc_bindings)?;
            Ok(val)
        }
        Expr::Sequence(seq) => {
            let mut val = None;
            for expr in seq {
                val = Some(evaluate(
                    expr,
                    flattened,
                    bindings,
                    prover_defs,
                    field_ops,
                    gen,
                ));
            }
            val.expect("encountered empty sequence")
        }
        Expr::Product(expr1, expr2) => {
            let expr1 = evaluate(expr1, flattened, bindings, prover_defs, field_ops, gen)?;
            let expr2 = evaluate(expr2, flattened, bindings, prover_defs, field_ops, gen)?;
            Ok(Expr::Product(Box::new(expr1), Box::new(expr2)).type_expr(expr.t.clone()))
        }
        Expr::Cons(expr1, expr2) => {
            let expr1 = evaluate(expr1, flattened, bindings, prover_defs, field_ops, gen)?;
            let expr2 = evaluate(expr2, flattened, bindings, prover_defs, field_ops, gen)?;
            Ok(Expr::Cons(Box::new(expr1), Box::new(expr2)).type_expr(expr.t.clone()))
        }
        Expr::Infix(InfixOp::Equal, expr1, expr2) => {
            let expr1 = evaluate(expr1, flattened, bindings, prover_defs, field_ops, gen)?;
            let expr2 = evaluate(expr2, flattened, bindings, prover_defs, field_ops, gen)?;
            flatten_equals(&expr1, &expr2, flattened);
            Ok(Expr::Unit.type_expr(Some(Type::Unit)))
        }
        Expr::Infix(InfixOp::Exponentiate, e1, e2) => {
            // Compute the base once and for all
            let e1 = evaluate(e1, flattened, bindings, prover_defs, field_ops, gen)?;
            let e2 = evaluate(e2, flattened, bindings, prover_defs, field_ops, gen)?;
            match (&e1.v, &e2.v) {
                (Expr::Constant(a), Expr::Constant(b)) => Ok(Expr::Constant(field_ops.infix(
                    InfixOp::Exponentiate,
                    a.clone(),
                    b.clone(),
                ))
                .type_expr(Some(Type::Int))),
                (_, Expr::Constant(c)) if c.is_zero() => {
                    Ok(Expr::Constant(One::one()).type_expr(Some(Type::Int)))
                }
                (_, Expr::Constant(c)) if c.is_one() => Ok(e1),
                (_, Expr::Constant(v2)) if v2.is_positive() => {
                    // Compute roughly the sqrt of this expression
                    let sqrt = Expr::Infix(
                        InfixOp::Exponentiate,
                        Box::new(e1.clone()),
                        Box::new(Expr::Constant(v2 / 2i8).type_expr(Some(Type::Int))),
                    )
                    .type_expr(Some(Type::Int));
                    let out2_term =
                        evaluate(&sqrt, flattened, bindings, prover_defs, field_ops, gen)?;
                    // Now square the value to obtain roughly this expression
                    let mut rhs = infix_op(InfixOp::Multiply, out2_term.clone(), out2_term);
                    // Multiply by the base once more in order to obtain
                    // original value
                    if v2 % 2i8 == One::one() {
                        rhs = infix_op(InfixOp::Multiply, rhs, e1);
                    }
                    evaluate(&rhs, flattened, bindings, prover_defs, field_ops, gen)
                }
                (_, Expr::Constant(v2)) => {
                    // Compute the reciprocal of this expression
                    let recip = Expr::Infix(
                        InfixOp::Exponentiate,
                        Box::new(e1),
                        Box::new(Expr::Constant(-v2).type_expr(Some(Type::Int))),
                    );
                    // Now invert the value to obtain this expression
                    let rhs = infix_op(
                        InfixOp::Divide,
                        Expr::Constant(One::one()).type_expr(Some(Type::Int)),
                        recip.type_expr(Some(Type::Int)),
                    );
                    evaluate(&rhs, flattened, bindings, prover_defs, field_ops, gen)
                }
                _ => Err(Error::VariableExponentError),
            }
        }
        Expr::Infix(op, expr1, expr2) => {
            let expr1 = evaluate(expr1, flattened, bindings, prover_defs, field_ops, gen)?;
            let expr2 = evaluate(expr2, flattened, bindings, prover_defs, field_ops, gen)?;
            match (&expr1.v, &expr2.v) {
                (Expr::Constant(c1), Expr::Constant(c2)) => {
                    Ok(Expr::Constant(field_ops.infix(*op, c1.clone(), c2.clone()))
                        .type_expr(expr.t.clone()))
                }
                (_, _) => {
                    let val = infix_op(op.clone(), expr1, expr2);
                    let var = Variable::new(gen.generate_id());
                    let binding = Definition(LetBinding(
                        Pat::Variable(var.clone()).type_pat(expr.t.clone()),
                        Box::new(val),
                    ));
                    flattened.defs.push(binding);
                    Ok(Expr::Variable(var).type_expr(expr.t.clone()))
                }
            }
        }
        Expr::Negate(expr1) => {
            let expr1 = evaluate(expr1, flattened, bindings, prover_defs, field_ops, gen)?;
            match expr1.v {
                Expr::Constant(c1) => {
                    Ok(Expr::Constant(field_ops.negate(c1)).type_expr(expr.t.clone()))
                }
                _ => Ok(Expr::Negate(Box::new(expr1)).type_expr(expr.t.clone())),
            }
        }
        Expr::Constant(c) => {
            Ok(Expr::Constant(field_ops.canonical(c.clone())).type_expr(expr.t.clone()))
        }
        Expr::Unit | Expr::Nil => Ok(expr.clone()),
        Expr::Variable(var) => match bindings.get(&var.id) {
            Some(val) if !prover_defs.contains(&var.id) => Ok(val.clone()),
            _ => Ok(expr.clone()),
        },
        Expr::Function(Function {
            params, body, env, ..
        }) if params.len() == 0 => {
            let mut ext = env.clone().into_iter().map(|(k, v)| (k, Some(v))).collect();
            // Supplement the partially captured environment with bindings
            exchange_map(bindings, &mut ext);
            let val = evaluate(body, flattened, bindings, prover_defs, field_ops, gen);
            exchange_map(bindings, &mut ext);
            val
        }
        Expr::Intrinsic(
            intr @ Intrinsic {
                pos, params, env, ..
            },
        ) if *pos == params.len() => {
            let mut ext = env.clone().into_iter().map(|(k, v)| (k, Some(v))).collect();
            // Supplement the partially captured environment with bindings
            exchange_map(bindings, &mut ext);
            let expr1 = intr.execute(bindings, prover_defs, gen)?;
            let val = evaluate(&expr1, flattened, bindings, prover_defs, field_ops, gen)?;
            exchange_map(bindings, &mut ext);
            Ok(val)
        }
        Expr::Function(_) | Expr::Intrinsic(_) => Ok(expr.clone()),
        Expr::Match(matche) => {
            let val = evaluate(&matche.0, flattened, bindings, prover_defs, field_ops, gen)?;
            for (pat, expr2) in matche.1.iter().zip(matche.2.iter()) {
                let res = match_pattern_expr(
                    &pat,
                    &val,
                    bindings,
                    &mut HashMap::new(),
                    prover_defs,
                    gen,
                )?;
                match res {
                    Tribool::True => {
                        let expr = TExpr {
                            v: Expr::LetBinding(
                                LetBinding(pat.clone(), matche.0.clone()),
                                Box::new(expr2.clone()),
                            ),
                            t: expr.t.clone(),
                        };
                        return evaluate(&expr, flattened, bindings, prover_defs, field_ops, gen);
                    }
                    Tribool::Indeterminate => {
                        return Err(Error::StaticMatchError {
                            e: expr.clone(),
                            p: pat.clone(),
                        })
                    }
                    Tribool::False => continue,
                }
            }
            Err(Error::MatchError{e1: *matche.0.clone(), e2: expr.clone()})
        }
    }
}

/* Evaluate the given definition emitting the implied constraints. The binding
 * environment is modified as necessary. */
fn evaluate_def(
    def: &Definition,
    flattened: &mut Module,
    bindings: &mut HashMap<VariableId, TExpr>,
    prover_defs: &mut HashSet<VariableId>,
    field_ops: &dyn FieldOps,
    gen: &mut VarGen,
) {
    let ext = evaluate_binding(
        &def.0,
        HashMap::new(),
        flattened,
        bindings,
        prover_defs,
        field_ops,
        gen,
    );
    bindings.extend(ext);
}

/* Evaluate the given module emitting the constraints that it implies. */
pub fn evaluate_module(
    module: &Module,
    flattened: &mut Module,
    bindings: &mut HashMap<VariableId, TExpr>,
    prover_defs: &mut HashSet<VariableId>,
    field_ops: &dyn FieldOps,
    gen: &mut VarGen,
) {
    flattened.pubs.extend(module.pubs.clone());
    for def in &module.defs {
        evaluate_def(def, flattened, bindings, prover_defs, field_ops, gen);
    }
    for expr in &module.exprs {
        evaluate(expr, flattened, bindings, prover_defs, field_ops, gen).unwrap();
    }
}

/* Collect all the variables occuring in the given pattern. */
pub fn collect_pattern_variables(pat: &TPat, map: &mut HashMap<VariableId, Variable>) {
    match &pat.v {
        Pat::Variable(var) => {
            map.insert(var.id, var.clone());
        }
        Pat::As(pat, var) => {
            map.insert(var.id, var.clone());
            collect_pattern_variables(pat, map);
        }
        Pat::Product(pat1, pat2) | Pat::Cons(pat1, pat2) => {
            collect_pattern_variables(pat1, map);
            collect_pattern_variables(pat2, map);
        }
        Pat::Constant(_) | Pat::Unit | Pat::Nil => {}
    }
}

/* Collect all the variables occuring in the given expression. */
fn collect_expr_variables(expr: &TExpr, map: &mut HashMap<VariableId, Variable>) {
    match &expr.v {
        Expr::Variable(var) => {
            map.entry(var.id).or_insert_with(|| var.clone());
        }
        Expr::Sequence(exprs) => {
            exprs
                .iter()
                .for_each(|expr| collect_expr_variables(expr, map));
        }
        Expr::Intrinsic(Intrinsic { params, .. }) => {
            params
                .iter()
                .for_each(|param| collect_pattern_variables(param, map));
        }
        Expr::Infix(_, expr1, expr2)
        | Expr::Application(expr1, expr2)
        | Expr::Product(expr1, expr2)
        | Expr::Cons(expr1, expr2) => {
            collect_expr_variables(expr1, map);
            collect_expr_variables(expr2, map);
        }
        Expr::Negate(expr1) => {
            collect_expr_variables(expr1, map);
        }
        Expr::Function(fun) => {
            fun.params
                .iter()
                .for_each(|param| collect_pattern_variables(param, map));
            collect_expr_variables(&*fun.body, map);
        }
        Expr::LetBinding(binding, body) => {
            collect_expr_variables(&*binding.1, map);
            collect_pattern_variables(&binding.0, map);
            collect_expr_variables(body, map);
        }
        Expr::Match(matche) => {
            collect_expr_variables(&matche.0, map);
            matche.1.iter().zip(&matche.2).for_each(|(pat, expr2)| {
                collect_pattern_variables(pat, map);
                collect_expr_variables(expr2, map);
            });
        }
        Expr::Constant(_) | Expr::Unit | Expr::Nil => {}
    }
}

/* Collect all the variables occuring in the given definition. */
fn collect_def_variables(def: &Definition, map: &mut HashMap<VariableId, Variable>) {
    collect_expr_variables(&*def.0 .1, map);
    collect_pattern_variables(&def.0 .0, map);
}

/* Collect all the variables occuring in the given module. */
pub fn collect_module_variables(module: &Module, map: &mut HashMap<VariableId, Variable>) {
    map.reserve(module.pubs.len());
    map.extend(module.pubs.iter().map(|var| (var.id, var.clone())));

    for def in &module.defs {
        collect_def_variables(def, map);
    }
    for expr in &module.exprs {
        collect_expr_variables(expr, map);
    }
}

/* Produce the given binary operation making sure to do any straightforward
 * simplifications. */
fn infix_op(op: InfixOp, e1: TExpr, e2: TExpr) -> TExpr {
    match (op, &e1.v, &e2.v) {
        (InfixOp::Multiply, Expr::Constant(c), _) if c.is_one() => e2,
        (InfixOp::Multiply, _, Expr::Constant(c)) if c.is_one() => e1,
        (InfixOp::Multiply, Expr::Constant(c), _) if c.is_zero() => e1,
        (InfixOp::Multiply, _, Expr::Constant(c)) if c.is_zero() => e2,
        (InfixOp::Divide, _, Expr::Constant(c)) if c.is_one() => e1,
        (InfixOp::DivideZ, _, Expr::Constant(c)) if c.is_one() => e1,
        (InfixOp::DivideZ, Expr::Constant(c), _) if c.is_zero() => e1,
        (InfixOp::IntDivide, _, Expr::Constant(c)) if c.is_one() => e1,
        (InfixOp::Modulo, _, Expr::Constant(c)) if c.is_one() => TExpr {
            v: Expr::Constant(Zero::zero()),
            t: Some(Type::Int),
        },
        (InfixOp::Add, Expr::Constant(c), _) if c.is_zero() => e2,
        (InfixOp::Add, _, Expr::Constant(c)) if c.is_zero() => e1,
        (InfixOp::Subtract, _, Expr::Constant(c)) if c.is_zero() => e1,
        (InfixOp::Equal, _, _) => TExpr {
            v: Expr::Infix(op, Box::new(e1), Box::new(e2)),
            t: Some(Type::Unit),
        },
        (
            InfixOp::Multiply
            | InfixOp::Divide
            | InfixOp::DivideZ
            | InfixOp::Add
            | InfixOp::Subtract
            | InfixOp::Exponentiate
            | InfixOp::IntDivide
            | InfixOp::Modulo,
            _,
            _,
        ) => TExpr {
            v: Expr::Infix(op, Box::new(e1), Box::new(e2)),
            t: Some(Type::Int),
        },
    }
}

/* Flatten the given binding down into the set of constraints it defines. */
fn flatten_binding(pat: &TPat, expr: &TExpr, flattened: &mut Module) {
    match (&pat.v, &expr.v) {
        (Pat::Variable(_), Expr::Function(_)) => {}
        (
            Pat::Variable(_),
            Expr::Variable(_) | Expr::Constant(_) | Expr::Infix(_, _, _) | Expr::Negate(_),
        ) => {
            flattened
                .defs
                .push(Definition(LetBinding(pat.clone(), Box::new(expr.clone()))));
        }
        (
            Pat::Constant(pat),
            Expr::Variable(_) | Expr::Constant(_) | Expr::Infix(_, _, _) | Expr::Negate(_),
        ) => {
            flattened.exprs.push(
                Expr::Infix(
                    InfixOp::Equal,
                    Box::new(Expr::Constant(pat.clone()).type_expr(Some(Type::Int))),
                    Box::new(expr.clone()),
                )
                .type_expr(Some(Type::Unit)),
            );
        }
        (Pat::As(pat, _name), _) => {
            flatten_binding(pat, expr, flattened);
        }
        (Pat::Unit, Expr::Unit) | (Pat::Nil, Expr::Nil) => {}
        (Pat::Product(pat1, pat2), Expr::Product(expr1, expr2)) => {
            flatten_binding(pat1, expr1, flattened);
            flatten_binding(pat2, expr2, flattened);
        }
        (Pat::Cons(pat1, pat2), Expr::Cons(expr1, expr2)) => {
            flatten_binding(pat1, expr1, flattened);
            flatten_binding(pat2, expr2, flattened);
        }
        _ => unreachable!("encountered unexpected binding: {} = {}", pat, expr),
    }
}

/* Flatten the given equality down into the set of constraints it defines. */
fn flatten_equals(expr1: &TExpr, expr2: &TExpr, flattened: &mut Module) {
    match (&expr1.v, &expr2.v) {
        (Expr::Unit, Expr::Unit) | (Expr::Nil, Expr::Nil) => {}
        (Expr::Product(expr11, expr12), Expr::Product(expr21, expr22))
        | (Expr::Cons(expr11, expr12), Expr::Cons(expr21, expr22)) => {
            flatten_equals(expr11, expr21, flattened);
            flatten_equals(expr12, expr22, flattened);
        }
        (
            Expr::Variable(_) | Expr::Negate(_) | Expr::Infix(_, _, _) | Expr::Constant(_),
            Expr::Variable(_) | Expr::Negate(_) | Expr::Infix(_, _, _) | Expr::Constant(_),
        ) => {
            flattened.exprs.push(
                Expr::Infix(
                    InfixOp::Equal,
                    Box::new(expr1.clone()),
                    Box::new(expr2.clone()),
                )
                .type_expr(Some(Type::Unit)),
            );
        }
        _ => unreachable!("encountered unexpected equality: {} = {}", expr1, expr2),
    }
}

/* Make an equality expression to constrain the values that satify the circuit.
 * Simultaneously also make a variable definition to enable provers to generate
 * the necessary auxiliary variables. */
fn push_constraint_def(module: &mut Module, out: TPat, expr: TExpr) {
    module.exprs.push(
        Expr::Infix(
            InfixOp::Equal,
            Box::new(out.to_expr()),
            Box::new(expr.clone()),
        )
        .type_expr(Some(Type::Unit)),
    );
    module
        .defs
        .push(Definition(LetBinding(out, Box::new(expr))));
}

/* Flatten the given expression down to a single term and place the definitions
 * of its parts into the given module. The parts always take the following form:
 * term1 = -term2 or term1 = term2 OP term3 */
fn flatten_expr_to_3ac(
    out: Option<TPat>,
    expr: &TExpr,
    flattened: &mut Module,
    gen: &mut VarGen,
) -> Result<TPat, Error> {
    match (out, &expr.v) {
        (None, Expr::Constant(val)) => Ok(Pat::Constant(val.clone()).type_pat(expr.t.clone())),
        (None, Expr::Variable(var)) => Ok(Pat::Variable(var.clone()).type_pat(expr.t.clone())),
        (Some(pat), Expr::Constant(_) | Expr::Variable(_)) => {
            push_constraint_def(flattened, pat.clone(), expr.clone());
            Ok(pat)
        }
        (out, Expr::Negate(n)) => {
            let out1_term = flatten_expr_to_3ac(None, n, flattened, gen)?;
            let rhs = Expr::Negate(Box::new(out1_term.to_expr()));
            let out_var = Variable::new(gen.generate_id());
            let out = out.unwrap_or(Pat::Variable(out_var.clone()).type_pat(expr.t.clone()));
            push_constraint_def(flattened, out.clone(), rhs.type_expr(Some(Type::Int)));
            Ok(out)
        }
        (out, Expr::Infix(op, e1, e2)) if *op != InfixOp::Exponentiate => {
            let out1_term = flatten_expr_to_3ac(None, e1, flattened, gen)?;
            let out2_term = flatten_expr_to_3ac(None, e2, flattened, gen)?;
            let rhs = infix_op(*op, out1_term.to_expr(), out2_term.to_expr());
            let out_var = Variable::new(gen.generate_id());
            let out = out.unwrap_or(Pat::Variable(out_var.clone()).type_pat(expr.t.clone()));
            push_constraint_def(flattened, out.clone(), rhs);
            Ok(out)
        }
        _ => Err(Error::UnexpectedExpression { e: expr.clone() }),
    }
}

/* Flatten the given definition into three-address form. */
fn flatten_def_to_3ac(def: &Definition, flattened: &mut Module, gen: &mut VarGen) {
    flatten_expr_to_3ac(Some(def.0 .0.clone()), &*def.0 .1, flattened, gen).unwrap();
}

/* Flatten all definitions and expressions in this module into three-address
 * form. */
pub fn flatten_module_to_3ac(
    module: &Module,
    prover_defs: &HashSet<VariableId>,
    flattened: &mut Module,
    gen: &mut VarGen,
) {
    flattened.pubs.extend(module.pubs.clone());
    for def in &module.defs {
        match &def.0 .0.v {
            Pat::Variable(var) if !prover_defs.contains(&var.id) => {
                flatten_def_to_3ac(def, flattened, gen)
            }
            Pat::Variable(_) => {
                flattened.defs.push(def.clone());
            }
            Pat::Unit => {}
            _ => unreachable!("encountered unexpected pattern: {}", def.0 .0),
        }
    }
    for expr in &module.exprs {
        if let Expr::Infix(InfixOp::Equal, lhs, rhs) = &expr.v {
            // Flatten this equality constraint into a series of definitions.
            // The last inserted definition is always an encoding of an equality
            // constraint.
            match (lhs, &lhs.v, rhs, &rhs.v) {
                (_, Expr::Variable(var), ohs, _) | (ohs, _, _, Expr::Variable(var)) => {
                    flatten_expr_to_3ac(
                        Some(Pat::Variable(var.clone()).type_pat(ohs.t.clone())),
                        ohs,
                        flattened,
                        gen,
                    )
                    .unwrap();
                }
                (_, Expr::Constant(val), ohs, _) | (ohs, _, _, Expr::Constant(val)) => {
                    flatten_expr_to_3ac(
                        Some(Pat::Constant(val.clone()).type_pat(ohs.t.clone())),
                        ohs,
                        flattened,
                        gen,
                    )
                    .unwrap();
                }
                (_, _, _, _) => {
                    let lhs = flatten_expr_to_3ac(None, lhs, flattened, gen).unwrap();
                    let rhs = flatten_expr_to_3ac(None, rhs, flattened, gen).unwrap();
                    flatten_expr_to_3ac(Some(lhs), &rhs.to_expr(), flattened, gen).unwrap();
                }
            }
            // Remove the last definition because it is solely an equality
            // constraint.
            flattened
                .defs
                .pop()
                .expect("a definition should have been made for the current expression");
        }
    }
}

#[derive(PartialEq, Eq, PartialOrd, Ord, Copy, Clone, Debug)]
enum Usage {
    Never,
    Witness,
    Constraint,
}

/* Classify definitions according to whether they define a constraint (i.e
 * corresponds to a gate in the circuit), are a witness (i.e. only used by the
 * prover to generate witnesses), or are unused. */
pub fn classify_defs(module: &mut Module, prover_defs: &mut HashSet<VariableId>) {
    let mut classifier = HashMap::new();
    // Start by assuming that all variables occuring in constraint expressions
    // have constraint definitions.
    for expr in &module.exprs {
        let mut constraint_vars = HashMap::new();
        collect_expr_variables(expr, &mut constraint_vars);
        for var in constraint_vars.keys() {
            classifier.insert(*var, Usage::Constraint);
        }
    }
    for def in module.defs.iter().rev() {
        if let Pat::Variable(var) = &def.0 .0.v {
            // Override the usage of this variable to witness if it is actually
            // used and occurs in prover_defs
            let val = classifier.entry(var.id).or_insert(Usage::Never);
            if *val != Usage::Never && prover_defs.contains(&var.id) {
                classifier.insert(var.id, Usage::Witness);
            }

            if classifier[&var.id] == Usage::Witness {
                // If this is a witness definition, then every variable on the
                // right-hand-side at least has a witness definition
                let mut vars = HashMap::new();
                collect_expr_variables(&def.0 .1, &mut vars);
                for prover_var in vars.keys() {
                    let val = *classifier.entry(*prover_var).or_insert(Usage::Never);
                    classifier.insert(*prover_var, std::cmp::max(val, Usage::Witness));
                }
            } else if classifier[&var.id] == Usage::Constraint {
                // If this is a constraint definition, then every variable on
                // the right-hand-side at least has a constraint definition
                let mut vars = HashMap::new();
                collect_expr_variables(&def.0 .1, &mut vars);
                for constraint_var in vars {
                    let val = *classifier.entry(constraint_var.0).or_insert(Usage::Never);
                    classifier.insert(constraint_var.0, std::cmp::max(val, Usage::Constraint));
                }
            }
        }
    }
    // Update prover_defs with our classification
    for (var, usage) in &classifier {
        if *usage == Usage::Witness {
            prover_defs.insert(*var);
        }
    }
    // Now eliminate those definitions that are never used
    module.defs.retain(|def| {
        if let Pat::Variable(v1) = &def.0 .0.v {
            classifier[&v1.id] != Usage::Never
        } else if let Pat::Unit = &def.0 .0.v {
            false
        } else {
            panic!("only variable patterns should be present at this stage");
        }
    });
}

/* Fully expand out references to global variables using the available type
 * information. */
fn expand_global_variables(
    module: &mut Module,
    globals: &HashMap<String, VariableId>,
    vars: &HashMap<VariableId, Type>,
    types: &mut HashMap<VariableId, Type>,
    bindings: &HashMap<VariableId, TExpr>,
    gen: &mut VarGen,
) {
    let mut expansions = HashMap::new();
    // Use the derived type information to figure out the form of each global
    // variable
    for (name, id) in globals {
        if !bindings.contains_key(id) {
            let mut expr = Expr::Variable(Variable {
                name: Some(name.clone()),
                id: *id,
            })
            .type_expr(Some(vars[id].clone()));
            expand_expr_variables(&mut expr, &mut expansions, types, gen).unwrap();
        }
    }
    // Now substitute each reference to a global variable with its inner
    // structure
    for def in &mut module.defs {
        copy_propagate_expr(&mut def.0 .1, &expansions);
    }
    for expr in &mut module.exprs {
        copy_propagate_expr(expr, &expansions);
    }
}

/* Compile the given module down into three-address codes. */
pub fn compile(mut module: Module, field_ops: &dyn FieldOps, config: &Config) -> Module {
    let mut vg = VarGen::new();
    let mut globals = HashMap::new();
    let mut bindings = HashMap::new();
    let mut prog_types = HashMap::new();
    let mut global_types = HashMap::new();
    register_fresh_intrinsic(&mut globals, &mut global_types, &mut bindings, &mut vg);
    register_iter_intrinsic(&mut globals, &mut global_types, &mut bindings, &mut vg);
    register_fold_intrinsic(&mut globals, &mut global_types, &mut bindings, &mut vg);
    number_module_variables(&mut module, &mut globals, &mut vg);
    infer_module_types(
        &mut module,
        &globals,
        &mut global_types,
        &mut prog_types,
        &mut vg,
    );
    qprintln!(config, "** Inferring types...");
    print_types(&module, &prog_types, config);
    // Global variables may have further internal structure, determine this
    // using derived type information
    expand_global_variables(
        &mut module,
        &globals,
        &global_types,
        &mut prog_types,
        &bindings,
        &mut vg,
    );
    // Type information is no longer required since we do symbolic
    // execution from now on
    strip_module_types(&mut module);
    let mut prover_defs = HashSet::new();
    let mut constraints = Module::default();
    // Start generating arithmetic constraints
    evaluate_module(
        &module,
        &mut constraints,
        &mut bindings,
        &mut prover_defs,
        field_ops,
        &mut vg,
    );
    // Classify each definition that occurs in the constraints
    classify_defs(&mut constraints, &mut prover_defs);
    let mut module_3ac = Module::default();
    flatten_module_to_3ac(&constraints, &prover_defs, &mut module_3ac, &mut vg);
    // Start doing basic optimizations
    copy_propagate(&mut module_3ac, &prover_defs);
    eliminate_dead_equalities(&mut module_3ac);
    module_3ac
}

/* Apply all the substitutions in the given map to the given expression. */
pub fn copy_propagate_expr(expr: &mut TExpr, substitutions: &HashMap<VariableId, TExpr>) {
    match &mut expr.v {
        Expr::Variable(v2) if substitutions.contains_key(&v2.id) => {
            *expr = substitutions[&v2.id].clone();
            copy_propagate_expr(expr, substitutions);
        }
        Expr::Sequence(exprs) => {
            for expr in exprs {
                copy_propagate_expr(expr, substitutions);
            }
        }
        Expr::Infix(_, expr1, expr2)
        | Expr::Application(expr1, expr2)
        | Expr::Product(expr1, expr2)
        | Expr::Cons(expr1, expr2) => {
            copy_propagate_expr(expr1, substitutions);
            copy_propagate_expr(expr2, substitutions);
        }
        Expr::Negate(expr1) | Expr::Function(Function { body: expr1, .. }) => {
            copy_propagate_expr(expr1, substitutions);
        }
        Expr::LetBinding(binding, expr2) => {
            copy_propagate_expr(&mut binding.1, substitutions);
            copy_propagate_expr(expr2, substitutions);
        }
        Expr::Match(matche) => {
            copy_propagate_expr(&mut matche.0, substitutions);
            for expr2 in &mut matche.2 {
                copy_propagate_expr(expr2, substitutions);
            }
        }
        Expr::Intrinsic(_) | Expr::Constant(_) | Expr::Variable(_) | Expr::Unit | Expr::Nil => {}
    }
}

/* Apply the given substitutions into the given definition's expression. And if
 * the result is a variable or constant, then make a new substitution for the
 * LHS. This optimization will reduce the number of variables in the circuit. */
pub fn copy_propagate_def(
    def: &mut Definition,
    substitutions: &mut HashMap<VariableId, TExpr>,
    prover_defs: &HashSet<VariableId>,
) {
    match &mut def.0 .0.v {
        Pat::Variable(v1) => {
            copy_propagate_expr(&mut def.0 .1, &substitutions);
            match &def.0 .1.v {
                Expr::Variable(_) | Expr::Constant(_) if !prover_defs.contains(&v1.id) => {
                    substitutions.insert(v1.id, *def.0 .1.clone());
                }
                _ => {}
            }
        }
        _ => panic!("only variable patterns should be present at this stage"),
    }
}

/* Replace all variables defined to be equal with a single representative.
 * If a variable is proven to be equal to a constant, then replace its
 * occurences with the constant. */
pub fn copy_propagate(module: &mut Module, prover_defs: &HashSet<VariableId>) {
    let mut substitutions: HashMap<VariableId, TExpr> = HashMap::new();
    for def in &mut module.defs {
        copy_propagate_def(def, &mut substitutions, prover_defs);
    }
    for expr in &mut module.exprs {
        copy_propagate_expr(expr, &substitutions);
    }
}

/* Eliminate equalities that are obviously true from the constraint set. This
 * will reduce the number of gates in the circuit. */
pub fn eliminate_dead_equalities(module: &mut Module) {
    module.exprs.retain(|expr| match &expr.v {
        Expr::Infix(InfixOp::Equal, expr1, expr2)
            if matches!((&expr1.v, &expr2.v), (Expr::Constant(c1), Expr::Constant(c2)) if
                         c1 == c2) =>
        {
            false
        }
        Expr::Infix(InfixOp::Equal, expr1, expr2)
            if matches!((&expr1.v, &expr2.v), (Expr::Variable(v1), Expr::Variable(v2)) if
                         v1.id == v2.id) =>
        {
            false
        }
        _ => true,
    });
}

/* Register the fresh intrinsic in the compilation environment. */
fn register_fresh_intrinsic(
    globals: &mut HashMap<String, VariableId>,
    global_types: &mut HashMap<VariableId, Type>,
    bindings: &mut HashMap<VariableId, TExpr>,
    gen: &mut VarGen,
) {
    let fresh_func_id = gen.generate_id();
    let fresh_arg_id = gen.generate_id();
    let fresh_arg = Variable::new(fresh_arg_id);
    let fresh_arg_type = Type::Variable(fresh_arg.clone());
    let fresh_arg_pat = Pat::Variable(fresh_arg.clone()).type_pat(Some(fresh_arg_type.clone()));
    // Register the range function in global namespace
    globals.insert("fresh".to_string(), fresh_func_id);
    // Describe the intrinsic's parameters and implementation
    let fresh_intrinsic = Intrinsic::new(vec![fresh_arg_pat], expand_fresh_intrinsic);
    // Describe the intrinsic's type
    let imp_typ = Type::Function(Box::new(fresh_arg_type.clone()), Box::new(fresh_arg_type));
    // Register the intrinsic descriptor with the global binding
    global_types.insert(
        fresh_func_id,
        Type::Forall(fresh_arg, Box::new(imp_typ.clone())),
    );
    // Register this as a binding to contextualize evaluation
    bindings.insert(
        fresh_func_id,
        Expr::Intrinsic(fresh_intrinsic.clone()).type_expr(Some(imp_typ)),
    );
}

/* fresh x returns a fresh unconstrained variable whose prover definition equals
 * the supplied expression. */
fn expand_fresh_intrinsic(
    params: &Vec<TPat>,
    _bindings: &HashMap<VariableId, TExpr>,
    prover_defs: &mut HashSet<VariableId>,
    _gen: &mut VarGen,
) -> Result<TExpr, Error> {
    match &params[..] {
        [param]
            if matches!(param.v, Pat::Variable(param_var) if {
                prover_defs.insert(param_var.id);
                return Ok(param.to_expr());
            }) =>
        {
            unreachable!()
        }
        _ => Err(Error::UnexpectedFreshParameters {
            params: params.clone(),
        }),
    }
}

/* Register the iter intrinsic in the compilation environment. */
fn register_iter_intrinsic(
    globals: &mut HashMap<String, VariableId>,
    global_types: &mut HashMap<VariableId, Type>,
    bindings: &mut HashMap<VariableId, TExpr>,
    gen: &mut VarGen,
) {
    let iter_id = gen.generate_id();
    let iter_arg = Variable::new(gen.generate_id());
    let iter_arg_pat = Pat::Variable(iter_arg.clone()).type_pat(Some(Type::Int));
    let iter_func_arg = Variable::new(gen.generate_id());
    let iter_func = Type::Function(
        Box::new(Type::Variable(iter_func_arg.clone())),
        Box::new(Type::Variable(iter_func_arg.clone())),
    );
    // Register the iter function in global namespace
    globals.insert("iter".to_string(), iter_id);
    // Describe the intrinsic's type, arity, and implementation
    let iter_intrinsic = Intrinsic::new(vec![iter_arg_pat], expand_iter_intrinsic);
    let imp_typ = Type::Function(
        Box::new(Type::Int),
        Box::new(Type::Function(
            Box::new(iter_func.clone()),
            Box::new(iter_func),
        )),
    );
    // Register the intrinsic descriptor with the global binding
    global_types.insert(
        iter_id,
        Type::Forall(iter_func_arg, Box::new(imp_typ.clone())),
    );
    // Register the intrinsic descriptor with the global binding
    bindings.insert(
        iter_id,
        Expr::Intrinsic(iter_intrinsic).type_expr(Some(imp_typ)),
    );
}

/* iter x returns the Church numeral corresponding to the given integer x. */
fn expand_iter_intrinsic(
    params: &Vec<TPat>,
    bindings: &HashMap<VariableId, TExpr>,
    _prover_defs: &mut HashSet<VariableId>,
    gen: &mut VarGen,
) -> Result<TExpr, Error> {
    match &params[..] {
        [TPat {
            v: Pat::Variable(param_var),
            ..
        }] => {
            let iter_arg = Variable::new(gen.generate_id());
            let iter_arg_typ = Type::Variable(iter_arg.clone());
            let iter_func_var = Variable::new(gen.generate_id());
            let iter_func = TExpr {
                v: Expr::Variable(iter_func_var.clone()),
                t: Some(Type::Function(
                    Box::new(iter_arg_typ.clone()),
                    Box::new(iter_arg_typ.clone()),
                )),
            };
            let mut body = TExpr {
                v: Expr::Variable(iter_arg.clone()),
                t: Some(iter_arg_typ.clone()),
            };
            let val = if let Expr::Constant(c) = &bindings[&param_var.id].v {
                c
            } else {
                return Err(Error::NonConstantIterArgumentError);
            };
            for _ in 0..val.to_i8().expect("specified iteration count is too large") {
                body = TExpr {
                    v: Expr::Application(Box::new(iter_func.clone()), Box::new(body.clone())),
                    t: body.t,
                };
            }
            Ok(TExpr {
                t: Some(Type::Function(
                    Box::new(iter_func.t.clone().unwrap()),
                    Box::new(iter_func.t.clone().unwrap()),
                )),
                v: Expr::Function(Function {
                    params: vec![
                        Pat::Variable(iter_func_var).type_pat(iter_func.t),
                        Pat::Variable(iter_arg).type_pat(Some(iter_arg_typ)),
                    ],
                    body: Box::new(body),
                    env: HashMap::new(),
                }),
            })
        }
        _ => Err(Error::UnexpectedIterArguments{params: params.to_vec()})
    }
}

/* Register the fold intrinsic in the compilation environment. */
fn register_fold_intrinsic(
    globals: &mut HashMap<String, VariableId>,
    global_types: &mut HashMap<VariableId, Type>,
    bindings: &mut HashMap<VariableId, TExpr>,
    gen: &mut VarGen,
) {
    let fold_id = gen.generate_id();
    let fold_elt = Variable::new(gen.generate_id());
    let fold_list = Type::List(Box::new(Type::Variable(fold_elt.clone())));
    let fold_arg = Variable::new(gen.generate_id());
    let fold_arg_pat = Pat::Variable(fold_arg.clone()).type_pat(Some(fold_list.clone()));
    let fold_acc = Variable::new(gen.generate_id());
    let fold_func_func = Type::Function(
        Box::new(Type::Variable(fold_acc.clone())),
        Box::new(Type::Variable(fold_acc.clone())),
    );
    let fold_func = Type::Function(
        Box::new(Type::Function(
            Box::new(Type::Variable(fold_elt.clone())),
            Box::new(fold_func_func.clone()),
        )),
        Box::new(fold_func_func),
    );
    // Register the iter function in global namespace
    globals.insert("fold".to_string(), fold_id);
    // Describe the intrinsic's type, arity, and implementation
    let fold_intrinsic = Intrinsic::new(vec![fold_arg_pat], expand_fold_intrinsic);
    let imp_typ = Type::Function(Box::new(fold_list), Box::new(fold_func));
    // Register the intrinsic descriptor with the global binding
    global_types.insert(
        fold_id,
        Type::Forall(
            fold_elt,
            Box::new(Type::Forall(fold_acc, Box::new(imp_typ.clone()))),
        ),
    );
    // Register the intrinsic descriptor with the global binding
    bindings.insert(
        fold_id,
        Expr::Intrinsic(fold_intrinsic).type_expr(Some(imp_typ)),
    );
}

/* fold [a0, a1, ..., aN] f b = f a0 (f a1 (... (f aN b) ...)). */
fn expand_fold_intrinsic(
    params: &Vec<TPat>,
    bindings: &HashMap<VariableId, TExpr>,
    _prover_defs: &mut HashSet<VariableId>,
    gen: &mut VarGen,
) -> Result<TExpr, Error> {
    match &params[..] {
        [TPat {
            v: Pat::Variable(param_var),
            ..
        }] => {
            let fold_arg = Variable::new(gen.generate_id());
            let fold_arg_typ = Type::Variable(fold_arg.clone());
            let fold_func_var = Variable::new(gen.generate_id());
            let fold_func_func = Type::Function(
                Box::new(fold_arg_typ.clone()),
                Box::new(fold_arg_typ.clone()),
            );
            let fold_elt = Variable::new(gen.generate_id());
            let fold_func = TExpr {
                v: Expr::Variable(fold_func_var.clone()),
                t: Some(Type::Function(
                    Box::new(Type::Variable(fold_elt)),
                    Box::new(fold_func_func.clone()),
                )),
            };
            let mut param_val = &bindings[&param_var.id];
            let mut param_list = Vec::new();
            let param_list = loop {
                if let Expr::Cons(hd, tl) = &param_val.v {
                    param_list.push(hd.clone());
                    param_val = tl;
                } else if let Expr::Nil = &param_val.v {
                    break param_list;
                } else {
                    return Err(Error::NonListArgumentsInFoldError)
                };
            };
            let mut body = TExpr {
                v: Expr::Variable(fold_arg.clone()),
                t: Some(fold_arg_typ.clone()),
            };
            for param_elt in param_list.into_iter().rev() {
                body = TExpr {
                    v: Expr::Application(
                        Box::new(TExpr {
                            v: Expr::Application(Box::new(fold_func.clone()), param_elt),
                            t: Some(fold_func_func.clone()),
                        }),
                        Box::new(body.clone()),
                    ),
                    t: body.t,
                };
            }
            Ok(TExpr {
                t: Some(Type::Function(
                    Box::new(fold_func.t.clone().unwrap()),
                    Box::new(fold_func_func),
                )),
                v: Expr::Function(Function {
                    params: vec![
                        Pat::Variable(fold_func_var).type_pat(fold_func.t),
                        Pat::Variable(fold_arg).type_pat(Some(fold_arg_typ)),
                    ],
                    body: Box::new(body),
                    env: HashMap::new(),
                }),
            })
        }
        _ => Err(Error::UnexpectedArgumentsInFold {
            params: params.clone(),
        }),
    }
}<|MERGE_RESOLUTION|>--- conflicted
+++ resolved
@@ -2,11 +2,8 @@
     Definition, Expr, Function, InfixOp, Intrinsic, LetBinding, Module, Pat, TExpr, TPat, Variable,
     VariableId,
 };
-<<<<<<< HEAD
 use crate::error::*;
-=======
 use crate::qprintln;
->>>>>>> 9a07984f
 use crate::typecheck::{
     expand_expr_variables, expand_pattern_variables, infer_module_types, print_types,
     strip_module_types, Type,
